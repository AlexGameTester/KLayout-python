--- conflicted
+++ resolved
@@ -3,18 +3,13 @@
 
 from importlib import reload
 
-<<<<<<< HEAD
-import pickle as pkl
-
-=======
->>>>>>> 07fbcb19
-import ClassLib
+from ClassLib import *
 reload(ClassLib)
 from ClassLib import *
 
 import sonnetSim
 reload(sonnetSim)
-from sonnetSim import SonnetLab, PORT_TYPES
+from sonnetSim import SonnetLab
 
 class Sandbox(Chip_Design):
     def __init__(self, cell_name):
@@ -72,21 +67,9 @@
         self.SL.send_cell_layer(self.cell, self.layer_ph)
 
         self.SL.start_simulation(wait=True)
-        self.SL.visualize_sever()
+
         self.SL.release()
 
-import numpy as np
-class SimulationResult:
-    def __init__(self):
-        # structure is {"sweep_par_name":sweep_par_values_list}
-        # simulation is intended to happen across tensor product
-        # of all parameters
-        self._swept_pars = OrderedDict()
-        self.freqs = None
-        self.sMatrices = None
-
-    def set_swept_parameters(self, sweep_parameters):
-        self._swept_pars = sweep_parameters
 
     def set_dimensions(self, freqs_N, ports_N):
         self.freqs = np.zeros(tuple(len(swept_par_list) for swept_par_list in self._swept_pars.values()) + (freqs_N,),
@@ -103,7 +86,7 @@
     design_params_dict = OrderedDict([("dx", 0)])
 
     dx_vals = np.arange(-my_design.sim_X/3,my_design.sim_X/3,my_design.sim_X/20)
-    
+
     SR = SimulationResult()
     SR.set_swept_parameters({"dx": dx_vals})
     for i, dx in enumerate(dx_vals):
@@ -118,6 +101,6 @@
 
     with open(r"C:\Users\user\Documents\Sandbox\KLayout\SimRes.pkl", "wb") as f:
         pkl.dump(SR, f)
-        
+
 
     # my_design.save_as_gds2(r'C:\Users\andre\Documents\chip_designs\chip_design.gds2')