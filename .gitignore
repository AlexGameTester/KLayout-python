# Byte-compiled / optimized / DLL files
__pycache__/
*.py[cod]
*.pkl
*$py.class
.idea/
.idea/*

# Graphics design files
*.cdr

# C extensions
*.so

# Distribution / packaging
.Python
build/
develop-eggs/
dist/
downloads/
eggs/
.eggs/
lib/
lib64/
parts/
sdist/
var/
wheels/
*.egg-info/
.installed.cfg
*.egg
MANIFEST

# PyInstaller
#  Usually these files are written by a python script from a template
#  before PyInstaller builds the exe, so as to inject date/other infos into it.
*.manifest
*.spec

# Installer logs
pip-log.txt
pip-delete-this-directory.txt

# Unit test / coverage reports
htmlcov/
.tox/
.coverage
.coverage.*
.cache
nosetests.xml
coverage.xml
*.cover
.hypothesis/
.pytest_cache/

# Translations
*.mo
*.pot

# Django stuff:
*.log
local_settings.py
db.sqlite3

# Flask stuff:
instance/
.webassets-cache

# Scrapy stuff:
.scrapy

# Sphinx documentation
docs/_build/

# PyBuilder
target/

# Jupyter Notebook
.ipynb_checkpoints

# pyenv
.python-version

# celery beat schedule file
celerybeat-schedule

# SageMath parsed files
*.sage.py

# Environments
.env
.venv
env/
venv/
ENV/
env.bak/
venv.bak/

# Spyder project settings
.spyderproject
.spyproject

# Rope project settings
.ropeproject

# mkdocs documentation
/site

# mypy
.mypy_cache/

<<<<<<< HEAD

# Sonnet temporary files and tables like .xls/xlsx/csv
*.xls
*.xlsx
*.csv
*.son
*.sid
/Sonnet projects
=======
.vscode/
.vscode/*
.gitignore

sonnetSim/
matlab_project/
'SonnetLab Matlab server/'*

Projects/SFS_transmon/Simulations/
Projects/SFS_transmon/Simulations_new/
>>>>>>> 07fbcb19
<|MERGE_RESOLUTION|>--- conflicted
+++ resolved
@@ -109,7 +109,6 @@
 # mypy
 .mypy_cache/
 
-<<<<<<< HEAD
 
 # Sonnet temporary files and tables like .xls/xlsx/csv
 *.xls
@@ -118,15 +117,13 @@
 *.son
 *.sid
 /Sonnet projects
-=======
+
 .vscode/
 .vscode/*
-.gitignore
 
 sonnetSim/
 matlab_project/
 'SonnetLab Matlab server/'*
 
 Projects/SFS_transmon/Simulations/
-Projects/SFS_transmon/Simulations_new/
->>>>>>> 07fbcb19
+Projects/SFS_transmon/Simulations_new/