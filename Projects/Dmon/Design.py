--- conflicted
+++ resolved
@@ -845,6 +845,11 @@
             xmonCross_corrected.place(self.region_ph)
 
     def draw_josephson_loops(self):
+        # place left squid
+        dx = SQUID_PARAMETERS.SQB_dx / 2 - SQUID_PARAMETERS.SQLBT_dx / 2
+        pars_local = deepcopy(SQUID_PARAMETERS)
+        pars_local.bot_wire_x = [-dx, dx]
+        pars_local.SQB_dy = 0
         for res_idx, xmon_cross in enumerate(self.xmons):
             squid_pars = self.squid_pars[res_idx]
             if res_idx % 2 == 0:  # above RO line
@@ -1106,6 +1111,7 @@
         test_squid_pars = self.squid_pars[test_squid_pars_idx]
 
         # DRAW CONCTACT FOR BANDAGES WITH 5um CLEARANCE
+
         struct_centers = [DPoint(1.5e6, 1.5e6), DPoint(5.2e6, 1.5e6),
                           DPoint(2.2e6, 3.2e6)]
         self.test_squids_pads = []
@@ -1127,6 +1133,11 @@
             text_reg.transform(
                 ICplxTrans(1.0, 0, False, text_bl.x, text_bl.y))
             self.region_ph -= text_reg
+
+            pars_local = deepcopy(SQUID_PARAMETERS)
+            pars_local.SQRBT_dx = 0
+            pars_local.SQRBJJ_dy = 0
+            pars_local.bot_wire_x = [-dx]
 
             squid_center = test_struct1.center
             test_jj = Fluxonium(
@@ -2560,12 +2571,8 @@
     # )
 
     ''' C_qr sim '''
-<<<<<<< HEAD
     simulate_Cqr(resolution=(1e3, 1e3), mode="Cqr", pts=3, par_d=5e3)
     # simulate_Cqr(resolution=(1e3, 1e3), mode="Cq", pts=3, par_d=20e3)
-=======
-    # simulate_Cqr(resolution=(2e3, 2e3), mode="Cqr", pts=7, par_d=30e3)
->>>>>>> e5b2754d
     # simulate_Cqr(resolution=(1e3, 1e3), mode="Cqr")
 
     ''' Simulation of C_{q1,q2} in fF '''
