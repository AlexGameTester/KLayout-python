# <editor-fold desc="Imports and initialization of variables">
__version__ = "v.0.0.5.13.1"

import logging
import sys
import time
from importlib import reload
from random import Random

RANDOM = Random()
'''
Description:
This program is made to generate litography blueprints for testing of the 
main series chips. E.g. this one is based on 8Q_v.0.0.0.1 Design.py


Changes log
v.0.0.5.13.1-2
    1. After fabrication, kin inductance TC_KI dimensions demanded to 
    be changed.
    2. Also test kin.Ind structure for 10 GHz has changed.
v.0.0.5.12.1-2
    Number of squares in kin.Ind wire has changed
v.0.0.5.11.2
    1. Recess rounding fixed. Both in photo en JJ layers.
v.0.0.5.10.2
    1. Vertical segments of kin.Ind. wire width is 180 nm.
    based on v.0.0.5.10.1
v.0.0.5.10.1
    based on v.0.0.5.8.1
    1. Squid dx and dy are increased in np.sqrt(1.25) times. Reason - 
    fabrication critical currents are 25% lower than needed.
    
v.0.0.5.8.1
    1. Vertical segments of kin.Ind. wire width is back to 120 nm.
    This is update for v.0.0.5.8
v.0.0.5.9
    1. Test pad structure #3 now drawn correctly.
    2. Vertical segments of kin.Ind. wire width is 180 nm.
v.0.0.5.8
    1. Express test pads thin wires are horizontal at kin.Ind layer.
    2. kin ind squid-GP contact pads are rounded at their GP side. 
    Rounding radius is 200 nm.
v.0.0.5.7
    1. Kin. ind. lines are now have sharp edges instead of rounded ones.
v.0.0.5.6
    1. Express test pads for kinInd express test pad fix.
    2. Recess for kinInd layer widened to be atleast 2 um.
    3. Recess for eBeam layer for resonators 6,7 transformed to the rhs.
v.0.0.5.5
    1. Modify flux ending line. Inductor width 3 um -> 5 um, grounding 
    wire width 2 um -> 3 um
v.0.0.5.4
    1. Add additional recess in jj litography to smooth metal staircase
    for kinInd litography.
    2. Fix upper resonators flux ends (flux line center was connected to 
    the wrong electrode of the SQUID-like structure). 
    Plus, upper squids were made with mirroring M0. It is R180 now.
v.0.0.4.4
    1. Contact pads for local flux added.
    2. Two right-most resonators are shifted to the right by 0.3mm in 
    order to avoid collision between resonator 7 (counting from 1) with 
    the right-most top contact pad.
v.0.0.3.4
    1. L1_list was fitted to produce proper resonator frequencies.
v.0.0.3.3
    1. Changed qubit 4 (counting from 0) geom params to coincide
        with qubit 3 geom params.
v.0.0.2.3
    1. Added proper text fields for test structures.    
    
v.0.0.2.2
    1. Test structures include 1 JJ of each kind,
        1 kin. inductance of each kind and bridges.
        except for resonators №7,8; starting 
        from 1.
    2. Added CABL conversion rectangle for bandage test pads.
    
v.0.0.2.1
    1. Added kinetic Inductances with proper values
    2. Cqr and Cq values checked from simulations

v.0.0.2.0
    1. Testing several Dmons with different E_C
    and 2 transmons with corresponding spectra.
    2. No flux lines, nor flux CPW pads.

v.0.0.1.3
1. Qubit beneath the RO line repeat corresponding from the 5Q design.
Namely qubits 1, 3, 2 (starting from 0) from 5Q design
are located below the RO line. 

v.0.0.1.1, v.0.0.1.2
1. Due to up to date calculations, `C_qr` and hence 
`design.fork_y_spans` values are resimulated.


v.0.0.1.0
1. Added fluix lines for qubits (taken from 5q v.0.3.1.2). Bridges taken accordingly.
2. Contact pads are transformed by 90deg rotation in order to smooth
 the flux line.
3. Readout line y-shift is eliminated. RO line is straight now.

v.0.0.0.0
Copied fromv.0.3.0.8.T3
'''

import warnings

warnings.filterwarnings("ignore")

from math import cos, sin, tan, atan2, pi, degrees
import itertools
from dataclasses import dataclass
from typing import List, Dict, Union, Optional
from copy import deepcopy
import csv
import os
import shutil

import numpy as np

import pya
from pya import Cell
from pya import Point, Vector, DPoint, DVector, DEdge, \
    DSimplePolygon, \
    SimplePolygon, DPolygon, DBox, Polygon, Region
from pya import Trans, DTrans, CplxTrans, DCplxTrans, ICplxTrans, DPath

from importlib import reload
import classLib

reload(classLib)

from classLib.baseClasses import ElementBase, ComplexBase
from classLib.coplanars import CPWParameters, CPW, DPathCPW, \
    CPWRLPath, Bridge1, CPW2CPW
from classLib.shapes import XmonCross, Rectangle, CutMark
from classLib.resonators import EMResonatorTL3QbitWormRLTailXmonFork
from classLib.josJ import AsymSquidParams, AsymSquid
from classLib.chipTemplates import CHIP_10x5_8pads, FABRICATION
from classLib.chipDesign import ChipDesign
from classLib.marks import MarkBolgar
from classLib.contactPads import ContactPad
from classLib.helpers import fill_holes, split_polygons, extended_region

import Projects.Kinemon.KmonDesign

reload(Projects.Kinemon.KmonDesign)
from Projects.Kinemon.KmonDesign import Kinemon, KinemonParams, MeanderParams, KinIndMeander

import sonnetSim

reload(sonnetSim)
from sonnetSim import SonnetLab, SonnetPort, SimulationBox

FABRICATION.OVERETCHING = 0.5e3
PROJECT_DIR = r"C:\klayout_dev\kmon-calculations\Cq_Cqr"
# </editor-fold>


class ProductionParams:
    start_mode = 0
<<<<<<< HEAD
    par_d = 2e3

    # 10
    _cross_gnd_gap_x = 10e3
=======
    par_d = 6e3
>>>>>>> 5ec9bf5d

    _xmon_fork_gnd_gap = 5e3

    # 10
    _fork_gnd_gap = 250e3

    _meander_length_list = [
        3.95e5, # Max ~4.3e5
        30924.72,
        18140.92,
        11783.04,
        27154.27,
        20016.25,
        35802.65,
        18706.04,
    ]

    _cross_gnd_gap_y_list = np.array(
        # 10
        [1e3 * x for x in [100] * 8]
    )

    _cross_width_y_list = np.array(
        # 4
        [1e3 * x for x in [15.5, 8, 6, 36, 50, 4, 19, 3]]
    )

    _cross_len_y_list = np.array(
        # 289
        [1e3 * x for x in
         [270, 205.0, 211.0, 154.0, 154.0, 258.0, 267.0, 267.0]]
    )

    _fork_y_span_list = np.array(
        [
            # 300
            x * 1e3 for x in
            [320, 31.5, 13.7, 14.0, 14.0, 71.2, 75.3, 76.2]
        ]
    )

    _fork_metal_width_list = np.array(
        [1e3 * x for x in ([9.5] * 3 + [6] * 2 + [10] * 3)]
    )

    _cross_len_x_list = np.array(
        [1e3 * x for x in [20, 65.602, 35.098, 0, 0, 196.603,
                           233.873, 233.415]]
    )

    _big_jj_dx_list = np.array([120] * 8)

    _big_jj_dy_list = np.array([
        287.65,
        168.00,
        236.45,
        311.81,
        264.64,
        377.67,
        170.30,
        292.83,
    ])

    _small_jj_dx_list = np.array([
        114.85,
        114.85,
        114.85,
        114.85,
        119.66,
        141.90,
        119.66,
        119.66,
    ])

    _small_jj_dy_list = np.array([
        104.85,
        104.85,
        104.85,
        104.85,
        109.66,
        131.90,
        109.66,
        109.66,
    ])

<<<<<<< HEAD
    # <editor-fold desc="getters">
=======
    _BC_dy = 4e3
    _TC_dy = 4e3

>>>>>>> 5ec9bf5d
    @staticmethod
    def get_cross_width_y_list():
        return np.copy(ProductionParams._cross_width_y_list)

    @staticmethod
    def get_meander_length_list():
        return ProductionParams._meander_length_list.copy()

    @staticmethod
    def get_cross_len_y_list():
        return np.copy(ProductionParams._cross_len_y_list)

    @staticmethod
    def get_fork_y_span_list():
        return np.copy(ProductionParams._fork_y_span_list)

    @staticmethod
    def get_fork_metal_width_list():
        return np.copy(ProductionParams._fork_metal_width_list)

    @staticmethod
    def get_cross_len_x_list():
        return np.copy(ProductionParams._cross_len_x_list)

    @staticmethod
    def get_xmon_fork_gnd_gap():
        return ProductionParams._xmon_fork_gnd_gap

    @staticmethod
    def get_big_jj_dx_list():
        return np.copy(ProductionParams._big_jj_dx_list)

    @staticmethod
    def get_big_jj_dy_list():
        return np.copy(ProductionParams._big_jj_dy_list)

    @staticmethod
    def get_small_jj_dx_list():
        return np.copy(ProductionParams._small_jj_dx_list)

    @staticmethod
    def get_small_jj_dy_list():
        return np.copy(ProductionParams._small_jj_dy_list)

    @staticmethod
    def get_fork_gnd_gap():
        return ProductionParams._fork_gnd_gap

    @staticmethod
<<<<<<< HEAD
    def get_cross_gnd_gap_x():
        return ProductionParams._cross_gnd_gap_x

    @staticmethod
    def get_cross_gnd_gap_y_list():
        return np.copy(ProductionParams._cross_gnd_gap_y_list)
    # </editor-fold>
=======
    def get_BC_dy():
        return ProductionParams._BC_dy

    @staticmethod
    def get_TC_dy():
        return ProductionParams._TC_dy
>>>>>>> 5ec9bf5d


class DefaultParams:
    meander_params_dict = {
        'dr': DPoint(0, 0),
        'line_width_dx': 0.120e3,
        'line_width_dy': 0.120e3,
        'add_dx_mid': 6e3,
        'line_gap': 0.9e3
    }
    kinemon_params_dict = {
        'area_ratio': 0.99,
        'MC_dy': None,
        'MC_dx': None,
        'KI_bridge_width': 1e3,
        'KI_bridge_height': 0.9e3,
        'KI_pad_y_offset': 0.2e3,
        'KI_pad_width': 3e3,
        'KI_ledge_y_offset': 0.3e3,
        'KI_JJ_ledge_height': 4e3,
        'KI_JJ_ledge_width': 2e3,
    }


class DPathCPWStraight(ComplexBase):
    def __init__(self, points, cpw_pars_list, trans_in=None,
                 region_id="default"):
        self.points = points
        self.cpw_pars_list = cpw_pars_list
        super().__init__(self.points[0], trans_in, region_id=region_id)

    def init_primitives(self):
        new_pts = [(pt - self.points[0]) for pt in self.points]
        for i, (p1, p2) in enumerate(zip(new_pts, new_pts[1:])):
            dr = p2 - p1
            dr_s = dr / dr.abs()
            dr_n = DPoint(-dr_s.y, dr_s.x)
            if (i + 1) < len(self.cpw_pars_list):
                p2_new = p2 + dr_s * (self.cpw_pars_list[i + 1].width / 2 - 1)
            else:
                p2_new = p2
            cpw = CPW(
                start=p1, end=p2_new, cpw_params=self.cpw_pars_list[i],
                region_id=self.region_id
            )
            self.primitives["cpw" + str(i)] = cpw


class RFSquidParams(AsymSquidParams):
    def __init__(
            self,
            asym_pars: AsymSquidParams = AsymSquidParams(),
            line_width_dx=115,
            line_width_dy=115,
            line_squares_n=120e3,
            line_gap=1.8e3,
            add_dx_mid=-3e3,
            jj_kinInd_recess_d=0e3
    ):
        self.__dict__.update(asym_pars.__dict__)
        self.line_width_dx = line_width_dx
        self.line_width_dy = line_width_dy
        self.line_squares_n = line_squares_n
        self.line_gap = line_gap
        # signed shift of the middle meanders
        self.add_dx_mid = add_dx_mid
        self.jj_kinInd_recess_d = jj_kinInd_recess_d

        self.line_length = None  # will be calculated later


class Fluxonium(AsymSquid):
    def __init__(self, origin: DPoint, squid_params: RFSquidParams,
                 trans_in=None):
        self.center = origin

        # eliminate right JJ
        squid_params.SQRBT_dx = 0
        squid_params.SQRTJJ_dx = 0
        squid_params.SQRTT_dx = 0
        squid_params.SQRBJJ_dy = 0
        self.r_curve = max(squid_params.line_width_dx,
                           squid_params.line_width_dy)
        self.TCBC_round_r = 500  # nm
        # declare for proper code completion
        self.squid_params: RFSquidParams = None
        super().__init__(origin=origin, params=squid_params,
                         trans_in=trans_in)

    def init_primitives(self):
        super().init_primitives()
        sqt_c = self.SQT.center()
        sqt_rect = self.SQT.metal_region.bbox()
        self.SQT = CPW(
            start=sqt_c, end=DPoint(sqt_rect.left, sqt_c.y),
            width=self.squid_params.SQT_dy, gap=0
        )
        self.primitives["SQT"] = self.SQT

        # draw kinetic wire
        if len(self.BCW_list) > 1:
            self.line_start_pt = self.BCW_list[1].start + \
                                 DPoint(
                                     self.squid_params.BCW_dx[1] / 2,
                                     -self.squid_params.line_width_dx / 2
                                 )
        else:
            return

        # shift BC1 onto the `kinInd` layer
        self.BC_list[1].change_region_id(
            self.BC_list[1].region_id, "kinInd"
        )
        # shrink rectangular regoin and move it in proper direction
        tmp_reg = self.BC_list[1].metal_region.sized(
            -1, -self.TCBC_round_r - 1, 0
        )
        tmp_reg.size(1, 1, 0)
        tmp_reg.transform(Trans(Vector(0, self.TCBC_round_r)))
        # round courners
        self.BC_list[1].metal_region.round_corners(
            0, self.TCBC_round_r, 50
        )
        # add old with rectangular courners
        self.BC_list[1].metal_region += tmp_reg

        # shift BCW1 onto the `kinInd` layer
        self.BCW_list[1].change_region_id(self.BCW_list[1].region_id,
                                          "kinInd")

        # create top contact pad for kinetic inductance wire
        self.TC_KI = CPW(
            start=self.TC.start + DVector(0, -1.328e3),
            end=self.TC.end,
            width=2.784e3,
            gap=0,
            region_id="kinInd"
        )

        # shrink rectangular regoin and move it in proper direction
        tmp_reg = self.TC_KI.metal_region.sized(-1, -self.TCBC_round_r - 1, 0)
        tmp_reg.size(1, 1, 0)
        tmp_reg.transform(Trans(Vector(0, -self.TCBC_round_r)))
        # round courners
        self.TC_KI.metal_region.round_corners(0, self.TCBC_round_r, 50)
        # add old with rectangular courners
        self.TC_KI.metal_region += tmp_reg

        self.primitives["TC_KI"] = self.TC_KI

        ''' make transition from large `TC_KI` polygon to thin line '''
        tcwl_start = self.TC_KI.end
        self.TCWL = CPW(
            start=tcwl_start,
            end=tcwl_start + DPoint(0, -self.squid_params.BCW_dy),
            width=self.squid_params.BCW_dx[1], gap=0,
            region_id="kinInd"
        )
        self.primitives["TCWL"] = self.TCWL

        self.line_end_pt = self.TCWL.end + \
                           DPoint(
                               self.TCWL.width / 2,
                               self.squid_params.line_width_dx / 2
                           )

        dr = self.line_end_pt - self.line_start_pt
        self.dy = dr.y
        self.dx = dr.x
        if (self.dy < self.squid_params.line_gap):
            print(
                "Fluxonium meander drawing error:"
                f"impossible to draw line with meander step "
                f"{self.squid_params.line_gap:.0f} nm"
                f"total dy of meander is too small: dy = {self.dy:.f} nm\n"
            )
            return
        self.n_periods = (self.dy - self.squid_params.line_gap) // \
                         (2 * self.squid_params.line_gap)

        self.n_periods = int(self.n_periods)
        self.dx_step = (self.dx) / (self.n_periods + 1)
        self.dy_step = self.dy / (2 * self.n_periods + 1)  # >= `line_gap`
        y_squares_n = self.dy / self.squid_params.line_width_dy
        if y_squares_n > self.squid_params.line_squares_n:
            print("error, to little squares for fixed transmon height.")
        self.squid_params.line_length = self.dy + (
                self.squid_params.line_squares_n -
                y_squares_n) * self.squid_params.line_width_dx
        # due to curved turns, line will be shorter by
        # the following amount:
        curvature_correction = \
            self.r_curve * (2 - np.pi / 2) * (4 * self.n_periods + 2)
        self.s = (
                (self.squid_params.line_length + curvature_correction
                 - self.dy + self.dx - 2 * self.squid_params.add_dx_mid) /
                (self.n_periods + 1) / 2
        )

        # print("n_periods:", self.n_periods)
        # print("dx_step:", self.dx_step)
        # print("dy_step:", self.dy_step)
        # print("s:", self.s)
        ''' draw meander '''
        # creating points for kin.ind. line
        # first 180 turn
        line_pts = []
        p1 = self.line_start_pt
        p2 = p1 + DVector(self.s, 0)
        p3 = p2 + DVector(0, self.dy_step)
        p4 = p3 + DVector(-self.s + self.dx_step, 0)
        line_pts += [p1, p2, p3, p4]

        # further meander
        for i in range(self.n_periods):
            p1 = line_pts[-1]
            p2 = p1 + DVector(0, self.dy_step)
            p3 = p2 + DVector(self.s, 0)
            p4 = p3 + DVector(0, self.dy_step)
            p5 = p4 + DVector(-self.s + self.dx_step, 0)
            line_pts += [p2, p3, p4, p5]

        line_pts = np.array(line_pts)
        # shift all but first and last point by certain amount
        # in Ox direction
        line_pts[1:-1] += DVector(self.squid_params.add_dx_mid, 0)
        cpw_pars1 = CPWParameters(
            width=self.squid_params.line_width_dx, gap=0
        )
        cpw_pars2 = CPWParameters(
            width=self.squid_params.line_width_dy, gap=0  # width=180, gap=0
        )
        cpw_params_list = [cpw_pars1, cpw_pars2, cpw_pars1] + [
            cpw_pars2, cpw_pars1, cpw_pars2, cpw_pars1] * self.n_periods
        self.line = DPathCPWStraight(
            points=line_pts,
            cpw_pars_list=cpw_params_list,
            region_id="kinInd"
        )
        # print(self.line.get_total_length())
        self.primitives["line"] = self.line

        # create recess for kinInd layer in JJ layer
        self.line.empty_regions["default"] = \
            self.line.metal_region.sized(
                self.squid_params.jj_kinInd_recess_d
            )
        self.TCWL.empty_regions["default"] = \
            Region(self.TCWL.metal_region.bbox()).sized(
                self.squid_params.jj_kinInd_recess_d
            )
        self.TC_KI.empty_regions["default"] = \
            Region(self.TC_KI.metal_region.bbox()).sized(
                -self.squid_params.jj_kinInd_recess_d / 3
            )


class TestStructurePadsSquare(ComplexBase):
    def __init__(self, center, trans_in=None, square_a=200e3,
                 gnd_gap=20e3, squares_gap=20e3):
        self.center = center
        self.rectangle_a = square_a
        self.gnd_gap = gnd_gap
        self.rectangles_gap = squares_gap

        self.empty_rectangle: Rectangle = None
        self.top_rec: Rectangle = None
        self.bot_rec: Rectangle = None
        super().__init__(center, trans_in)

    def init_primitives(self):
        center = DPoint(0, 0)

        ## empty rectangle ##
        empty_width = self.rectangle_a + 2 * self.gnd_gap
        empty_height = 2 * self.rectangle_a + 2 * self.gnd_gap + \
                       self.rectangles_gap
        # bottom-left point of rectangle
        bl_point = center - DPoint(empty_width / 2, empty_height / 2)
        self.empty_rectangle = Rectangle(
            bl_point,
            empty_width, empty_height, inverse=True
        )
        self.primitives["empty_rectangle"] = self.empty_rectangle

        ## top rectangle ##
        # bottom-left point of rectangle
        bl_point = center + DPoint(-self.rectangle_a / 2,
                                   self.rectangles_gap / 2)
        self.top_rec = Rectangle(
            bl_point, self.rectangle_a, self.rectangle_a
        )
        self.primitives["top_rec"] = self.top_rec

        ## bottom rectangle ##
        # bottom-left point of rectangle
        bl_point = center + DPoint(
            -self.rectangle_a / 2,
            - self.rectangles_gap / 2 - self.rectangle_a
        )
        self.bot_rec = Rectangle(
            bl_point, self.rectangle_a, self.rectangle_a
        )
        self.primitives["bot_rec"] = self.bot_rec

        self.connections = [center]

    def _refresh_named_connections(self):
        self.center = self.connections[0]


class DesignDmon(ChipDesign):
    def __init__(self, cell_name):
        super().__init__(cell_name)
        # TODO: Debug only
        # self.id = RANDOM.random()
        dc_bandage_layer_i = pya.LayerInfo(3,
                                           0)  # for DC contact deposition
        self.dc_bandage_reg = Region()
        self.dc_bandage_layer = self.layout.layer(dc_bandage_layer_i)

        info_bridges1 = pya.LayerInfo(4, 0)  # bridge photo layer 1
        self.region_bridges1 = Region()
        self.layer_bridges1 = self.layout.layer(info_bridges1)

        info_bridges2 = pya.LayerInfo(5, 0)  # bridge photo layer 2
        self.region_bridges2 = Region()
        self.layer_bridges2 = self.layout.layer(info_bridges2)

        # layer with polygons that will protect structures located
        # on the `self.region_el` - e-beam litography layer
        info_el_protection = pya.LayerInfo(6, 0)
        self.region_el_protection = Region()
        self.layer_el_protection = self.layout.layer(info_el_protection)

        info_kinInd_layer = pya.LayerInfo(7, 0)
        self.region_kinInd = Region()
        self.layer_kinInd = self.layout.layer(info_kinInd_layer)

        # has to call it once more to add new layers
        self.lv.add_missing_layers()

        ### ADDITIONAL VARIABLES SECTION START ###
        self.NQUBITS = 8
        # chip rectangle and contact pads
        self.chip = CHIP_10x5_8pads
        self.chip_box: pya.DBox = self.chip.box
        # Z = 50.09 E_eff = 6.235 (E = 11.45)
        self.z_fl: CPWParameters = CPWParameters(11e3, 5.7e3)
        self.z_fl2: CPWParameters = self.z_fl
        # flux line widths at the end of flux line
        self.flux2ground_left_width = 3e3
        self.flux2ground_right_width = 5e3
        self.ro_Z: CPWParameters = self.chip.chip_Z
        contact_pads_trans_list = [Trans.R0] + [Trans.R270] + 2 * [
            Trans.R90] + [Trans.R0] + [Trans.R270] * 3
        for i, trans in enumerate(contact_pads_trans_list):
            contact_pads_trans_list[i] = DCplxTrans(
                DTrans(contact_pads_trans_list[i]))
            if trans == DTrans.R270:
                contact_pads_trans_list[i] = DCplxTrans(
                    DVector(-self.chip.pad_length,
                            self.chip.pcb_Z.b / 2 + self.chip.back_metal_width)) * \
                                             contact_pads_trans_list[i]
            elif trans == DTrans.R90:
                contact_pads_trans_list[i] = DCplxTrans(
                    DVector(-self.chip.pad_length,
                            -self.chip.pcb_Z.b / 2 - self.chip.back_metal_width)) * \
                                             contact_pads_trans_list[i]
        self.contact_pads: List[ContactPad] = self.chip.get_contact_pads(
            [self.ro_Z] + [self.z_fl] * 3 + [self.ro_Z] + [
                self.z_fl] * 3,
            cpw_trans_list=contact_pads_trans_list
        )

        # readout line parameters
        self.ro_line_dy: float = 1600e3
        # shifting readout line to the top due to absence of top pads
        self.cpwrl_ro_line: CPWRLPath = None
        # base coplanar waveguide parameters that correspond
        # to chip-end contact pads.
        self.Z0: CPWParameters = CHIP_10x5_8pads.chip_Z

        # xmon parameters
        self.xmon_x_distance: float = 722e3

        self.xmon_res_d_list = [40e3] * self.NQUBITS
        self.xmons: list[XmonCross] = []
        self.xmons_corrected: list[XmonCross] = []

        self.cross_len_x_list = ProductionParams.get_cross_len_x_list()

        self.cross_width_x_list = np.array(
            [1e3 * x for x in [16, 16, 16, 16, 16, 32, 56, 56]]
        )
        self.cross_len_y_list = ProductionParams.get_cross_len_y_list()
        self.cross_width_y_list = ProductionParams.get_cross_width_y_list()
        self.cross_gnd_gap_y_list = ProductionParams.get_cross_gnd_gap_y_list()
        self.cross_gnd_gap_x = ProductionParams.get_cross_gnd_gap_x()
        self.cross_gnd_gap_face_y = 20e3

        # resonators objects and parameters
        self.resonators: List[EMResonatorTL3QbitWormRLTailXmonFork] = []
        # distance between nearest resonators central conductors centers
        # constant step between resonators origin points along x-axis.
        self.resonators_dx: float = self.xmon_x_distance
        # resonator parameters
        self.L_coupling_list: list[float] = [
            1e3 * x for x in [310, 320, 320, 310] * 2
        ]
        # corresponding to resonanse freq is linspaced in
        # interval [7.2,7.44] GHz
        self.L0 = 986e3
        # long vertical line length
        self.L0_list = [self.L0] * self.NQUBITS
        # from f_res, Q_res simulations
        # horizontal coil line length
        self.L1_list = [
            1e3 * x for x in
            [119.0, 114.0, 112.0, 108.0, 103.0, 80.0, 71.0, 66.0]
        ]
        # curvature radius of resonators CPW turns
        self.res_r = 60e3
        # coil consist of L1, 2r, L1, 2r segment
        self.N_coils = [3] * self.NQUBITS
        # another vertical line connected to L0
        self.L2_list = [self.res_r] * len(self.L1_list)
        # horizontal line connected to L2
        self.L3_list = [0e3] * len(self.L1_list)  # to be constructed
        # vertical line connected to L3
        self.L4_list = [self.res_r] * len(self.L1_list)
        # Z = 51.0, E_eff = 6.29
        self.Z_res = CPWParameters(10e3, 6e3)
        self.to_line_list = [45e3] * len(self.L1_list)
        # fork at the end of resonator parameters
        self.fork_metal_width_list = ProductionParams.get_fork_metal_width_list()
        self.fork_gnd_gap = ProductionParams.get_fork_gnd_gap()
        self.xmon_fork_gnd_gap = ProductionParams.get_xmon_fork_gnd_gap()
        # fork at the end of resonator parameters
        self.fork_x_span_list = self.cross_width_y_list + + 2 * \
                                (
                                        self.xmon_fork_gnd_gap + self.fork_metal_width_list)
        # resonator-fork parameters
        # from simulation of g_qr
        self.fork_y_span_list = ProductionParams.get_fork_y_span_list()

        self.worm_x_list = np.array(
            [
                x * 1e6 for x in
                [1, 2.7, 3.5, 4.35, 5.5, 6.5, 7.9, 8.8]
            ]
        )

        # squids
        self.squids: List[Fluxonium] = []
        self.test_squids: List[Fluxonium] = []
        # vertical shift of every squid local origin coordinates
        self.squid_vertical_shift_list = [0e3] * 6 + [0e3] * 2

        # josephson junctions
        self.squid_pars: List[KinemonParams] = []
        self.jj_dx_list = np.array(
            [159.842, 159.842, 159.842, 99.482, 99.482, 159.842,
             203.785, 203.785]
        ) * np.sqrt(1.25)
        self.jj_dy_list = np.array(
            [149.842, 149.842, 149.842, 89.482, 89.482, 149.842,
             193.785, 193.785]
        ) * np.sqrt(1.25)
        # width of horizontal kin.Ind. wire segments
        self.kinInd_width_dx = 120
        # width of vertical kin.Ind. wire segments
        self.kinInd_width_dy = 120
        self.kinInd_squaresN_list = np.array(
            [2200] * 3 + [2100] * 2 + [1300] + [2200] * 2
        )
        # JJ layer polygons will shrnked in every direction by this amount
        # and then substracted from photo layer to create a recess for a
        # bandage
        self.photo_recess_d = 0.75e3
        self.jj_kinInd_recess_d = 1.4e3
        # for i, (jj_dy, jj_dx, kin_ind_squares_n) in enumerate(
        #         zip(
        #             self.jj_dy_list,
        #             self.jj_dx_list,
        #             self.kinInd_squaresN_list
        #         )
        self.meander_params = [MeanderParams(**DefaultParams.meander_params_dict,
                                             line_length=length) for length in ProductionParams.get_meander_length_list()]

        for i, (big_jj_dx, big_jj_dy, small_jj_dx, small_jj_dy) in enumerate(
            zip(ProductionParams.get_big_jj_dx_list(),
                ProductionParams.get_big_jj_dy_list(),
                ProductionParams.get_small_jj_dx_list(),
                ProductionParams.get_small_jj_dy_list())
        ):
            # pars_i = AsymSquidParams(
            #     band_ph_tol=1e3,
            #     squid_dx=11.2e3,
            #     squid_dy=14.5e3,
            #     TC_dx=2.5e3 * np.sqrt(2) + 1e3,
            #     TC_dy=5e3 * np.sqrt(2) / 2 + 2e3,
            #     TCW_dy=0,
            #     BCW_dy=1.5e3,
            #     BC_dy=5e3 * np.sqrt(2) / 2 + 1e3,
            #     BC_dx=[2.5e3 * np.sqrt(2) + 1e3],
            #     SQLBJJ_dy=big_jj_dy,
            #     SQLTJJ_dx=big_jj_dx,
            #     # eliminate junction on the rhs
            #     SQRBJJ_dy=small_jj_dy,
            #     SQRTJJ_dx=small_jj_dx
            # )
            dx = 35e3 / 2  # HARDCODED BY DARIA
            pars_i = AsymSquidParams(
                band_ph_tol=1e3,
                squid_dx=2 * dx,
                squid_dy=13e3,
                TC_dx=2.5e3 * np.sqrt(2) + 1e3,
                TC_dy=ProductionParams.get_TC_dy(),
                TCW_dy=0,
                BCW_dy=0e3,
                BC_dy=ProductionParams.get_BC_dy(),
                BC_dx=[2.5e3 * np.sqrt(2) + 1e3],
                SQLTJJ_dx=big_jj_dx,
                SQLBJJ_dy=big_jj_dy,
                SQRTJJ_dx=small_jj_dx,
                SQRBJJ_dy=small_jj_dy
            )
            pars_i.bot_wire_x = [-dx, dx]
            pars_i.BC_dx = [pars_i.BC_dx[0]] * 2
            pars_i.BCW_dx = [pars_i.BCW_dx[0]] * 2

            rfsq_params = RFSquidParams(
                asym_pars=pars_i,
                line_width_dx=self.kinInd_width_dx,
                line_width_dy=self.kinInd_width_dy,
                line_squares_n=100,  # Unused. Keep for compatibility
                # same as for photo_jj recess distance
                jj_kinInd_recess_d=self.jj_kinInd_recess_d
            )
            self.squid_pars.append(KinemonParams(rfsq_params,
                                                 self.meander_params[i],
                                                 **DefaultParams.kinemon_params_dict))
        ''' el-dc concacts attributes SECTION START '''
        # microwave and flux drive lines parameters
        # self.ctr_lines_turn_radius = 40e3
        self.ctr_lines_turn_radius = 30e3
        self.cont_lines_y_ref: float = 300e3  # nm

        # bandages
        self.bandage_width = 2.5e3 * np.sqrt(2)
        self.bandage_height = 5e3 * np.sqrt(2)
        self.bandage_r_outer = 2e3
        self.bandage_r_inner = 2e3
        self.bandage_curve_pts_n = 40
        self.bandages_regs_list = []
        self.test_bandage_list: List[Rectangle] = []
        ''' el-dc concacts attributes SECTION END '''

        # distance between microwave-drive central coplanar line
        # to the face of Xmon's cross metal. Assuming that microwave
        # drive CPW's end comes to cross simmetrically
        self.md_line_to_cross_metal = 80e3

        self.flLine_squidLeg_gap = 5e3
        self.flux_lines_x_shifts: List[float] = [None] * len(self.L1_list)

        self.md234_cross_bottom_dy = 55e3
        self.md234_cross_bottom_dx = 60e3

        self.cpwrl_md1: DPathCPW = None
        self.cpwrl_fl1: DPathCPW = None

        self.cpwrl_md2: DPathCPW = None
        self.cpwrl_fl2: DPathCPW = None

        self.cpwrl_md3: DPathCPW = None
        self.cpwrl_fl3: DPathCPW = None

        self.cpwrl_md4: DPathCPW = None
        self.cpwrl_fl4: DPathCPW = None

        self.cpwrl_md5: DPathCPW = None
        self.cpwrl_fl5: DPathCPW = None

        self.cpw_fl_lines: List[DPathCPW] = []
        self.cpw_md_lines: List[DPathCPW] = []

        # marks
        self.marks: List[MarkBolgar] = []

        # self.example_meander = MeanderParams(**DefaultParams.meander_params_dict, line_length=33.3e3)
        # self.meander_params = [self.example_meander] * 8
        ### ADDITIONAL VARIABLES SECTION END ###

    def draw(self):
        """

        Parameters
        ----------
        res_f_Q_sim_idx : int
            resonator index to draw. If not None, design will contain only
            readout waveguide and resonator with corresponding index (from 0 to 4),
            as well as corresponding Xmon Cross.
        design_params : object
            design parameters to customize

        Returns
        -------
        None
        """
        self.draw_chip()

        '''
            Only creating object. This is due to the drawing of xmons and resonators require
        draw xmons, then draw resonators and then draw additional xmons. This is
        ugly and that how this was before migrating to `ChipDesign` based code structure
            This is also the reason why `self.__init__` is flooded with design parameters that
        are used across multiple drawing functions.

        TODO: This drawings sequence can be decoupled in the future.
        '''
        self.draw_readout_waveguide()

        self.create_resonator_objects()
        self.draw_xmons_and_resonators()

        self.draw_josephson_loops()

        # self.draw_microwave_drvie_lines()
        self.draw_flux_control_lines()

        self.draw_test_structures()
        self.draw_express_test_structures_pads()
        self.draw_bandages()
        self.draw_recess()
        self.draw_CABL_conversion_rectangles()

        self.draw_photo_el_marks()
        self.draw_bridges()
        self.draw_pinning_holes()
        # delete
        # holes from
        # contact pads
        for i, contact_pad in enumerate(self.contact_pads):
            contact_pad.place(self.region_ph)
        self.region_ph.merge()
        self.region_el.merge()
        self.region_kinInd.merge()
        self.extend_photo_overetching()
        self.inverse_destination(self.region_ph)

        self.draw_cut_marks()
        self.resolve_holes()  # convert to gds acceptable polygons (without inner holes)
        self.split_polygons_in_layers(max_pts=180)

    def draw_for_res_f_and_Q_sim(self, res_idxs2Draw):
        """
        Function draw part of design that will be cropped and simulateed to obtain resonator`s frequency and Q-factor.
        Resonators are enumerated starting from 0.
        Parameters
        ----------
        res_f_Q_sim_idx : int
            resonator index to draw. If not None, design will contain only
            readout waveguide and resonator with corresponding index (from 0 to 4),
            as well as corresponding Xmon Cross.
        design_params : object
            design parameters to customize

        Returns
        -------
        None
        """
        self.draw_chip()
        '''
            Only creating object. This is due to the drawing of xmons and resonators require
        draw xmons, then draw resonators and then draw additional xmons. This is
        ugly and that how this was before migrating to `ChipDesign` based code structure
            This is also the reason why `self.__init__` is flooded with design parameters that
        are used across multiple drawing functions.

        TODO: This drawings sequence can be decoupled in the future.
        '''
        self.create_resonator_objects()
        self.draw_xmons_and_resonators(res_idxs2Draw=res_idxs2Draw)
        self.draw_readout_waveguide()

    def draw_for_Cqr_simulation(self, res_idx):
        """
        Function draw part of design that will be cropped and simulateed to obtain capacity value of capacitive
        coupling between qubit and resonator.
        Resonators are enumerated starting from 0.
        Parameters
        ----------
        res_f_Q_sim_idx : int
            resonator index to draw. If not None, design will contain only
            readout waveguide and resonator with corresponding index (from 0 to 4),
            as well as corresponding Xmon Cross.
        design_params : object
            design parameters to customize

        Returns
        -------
        None
        """
        self.draw_chip(draw_pads=False)
        '''
            Only creating object. This is due to the drawing of xmons and resonators require
        draw xmons, then draw resonators and then draw additional xmons. This is
        ugly and that how this was before migrating to `ChipDesign` based code structure
            This is also the reason why `self.__init__` is flooded with design parameters that
        are used across multiple drawing functions.

        TODO: This drawings sequence can be decoupled in the future.
        '''
        self.create_resonator_objects()
        self.draw_xmons_and_resonators(res_idxs2Draw=[res_idx])

    def _transfer_regs2cell(self):
        # this too methods assumes that all previous drawing
        # functions are placing their object on regions
        # in order to avoid extensive copying of the polygons
        # to/from cell.shapes during the logic operations on
        # polygons
        self.cell.shapes(self.layer_ph).insert(self.region_ph)
        self.cell.shapes(self.layer_el).insert(self.region_el)
        self.cell.shapes(self.dc_bandage_layer).insert(self.dc_bandage_reg)
        self.cell.shapes(self.layer_bridges1).insert(self.region_bridges1)
        self.cell.shapes(self.layer_bridges2).insert(self.region_bridges2)
        self.cell.shapes(self.layer_el_protection).insert(
            self.region_el_protection)
        self.cell.shapes(self.layer_kinInd).insert(self.region_kinInd)
        self.lv.zoom_fit()

    def draw_chip(self, draw_pads=True):
        self.region_bridges2.insert(self.chip_box)
        self.region_ph.insert(self.chip_box)

        if not draw_pads:
            return

        for i, contact_pad in enumerate(self.contact_pads):
            contact_pad.place(self.region_ph)

    def draw_cut_marks(self):
        chip_box_poly = DPolygon(self.chip_box)
        for point in chip_box_poly.each_point_hull():
            CutMark(origin=point).place(self.region_ph)

    def create_resonator_objects(self):
        ### RESONATORS TAILS CALCULATIONS SECTION START ###
        # key to the calculations can be found in hand-written format here:
        # https://drive.google.com/file/d/1wFmv5YmHAMTqYyeGfiqz79a9kL1MtZHu/view?usp=sharing
        # though, this calculations were implemented poorly
        # instead of \Delta = Const, implemented \Delta + S_i = const
        # see sketch for details

        # x span between left long vertical line and
        # right-most center of central conductors
        resonators_widths = [2 * self.res_r + L_coupling for L_coupling in
                             self.L_coupling_list]
        L3_arr = [0.0] * 8
        L3_arr[0] = (
                resonators_widths[0] / 2
        )
        for i in range(1, self.NQUBITS):
            L3_arr[i] = L3_arr[i - 1] + self.xmon_x_distance - \
                        self.resonators_dx

        res_tail_shape = "LRLRL"
        tail_turn_radiuses = self.res_r

        # list corrected for resonator-qubit coupling geomtry, so all transmons centers are placed
        # along single horizontal line

        self.L3_list = np.array(self.L3_list) + np.array(L3_arr)

        tail_segment_lengths_list = [[L2, L3, L4]
                                     for L2, L3, L4 in
                                     zip(self.L2_list, self.L3_list,
                                         self.L4_list)]
        tail_turn_angles_list = [
                                    [np.pi / 2, -np.pi / 2]
                                ] * 8
        tail_trans_in_list = [Trans.R270] * 8
        ### RESONATORS TAILS CALCULATIONS SECTION END ###

        pars = list(
            zip(
                self.L1_list, self.to_line_list, self.L_coupling_list,
                self.fork_y_span_list,
                tail_segment_lengths_list, tail_turn_angles_list,
                tail_trans_in_list,
                self.L0_list, self.N_coils
            )
        )

        for res_idx, params in enumerate(pars):
            # parameters exctraction
            L1 = params[0]
            to_line = params[1]
            L_coupling = params[2]
            fork_y_span = params[3]
            tail_segment_lengths = params[4]
            tail_turn_angles = params[5]
            tail_trans_in = params[6]
            L0 = params[7]
            n_coils = params[8]

            # deduction for resonator placements
            # under condition that Xmon-Xmon distance equals
            # `xmon_x_distance`
            worm_x = self.worm_x_list[res_idx]
            worm_y = self.chip.dy / 2 + to_line * (-1) ** (res_idx)

            fork_x_span = self.fork_x_span_list[res_idx]
            fork_metal_width = self.fork_metal_width_list[res_idx]
            fork_gnd_gap = self.fork_gnd_gap
            if res_idx % 2 == 0:  # above RO line
                trans = DTrans.M0
            else:  # below RO line
                trans = DTrans.R0
            self.resonators.append(
                EMResonatorTL3QbitWormRLTailXmonFork(
                    Z0=self.Z_res,
                    start=DPoint(worm_x, worm_y),
                    L_coupling=L_coupling,
                    L0=L0,
                    L1=L1, r=self.res_r, N=n_coils,
                    tail_shape=res_tail_shape,
                    tail_turn_radiuses=tail_turn_radiuses,
                    tail_segment_lengths=tail_segment_lengths,
                    tail_turn_angles=tail_turn_angles,
                    tail_trans_in=tail_trans_in,
                    fork_x_span=fork_x_span,
                    fork_y_span=fork_y_span,
                    fork_metal_width=fork_metal_width,
                    fork_gnd_gap=fork_gnd_gap,
                    trans_in=trans
                )
            )

    def draw_readout_waveguide(self):
        '''
        Subdividing horizontal waveguide adjacent to resonators into several waveguides.
        Even segments of this adjacent waveguide are adjacent to resonators.
        Bridges will be placed on odd segments later.

        Returns
        -------
        None
        '''
        # place readout waveguide
        self.cpwrl_ro_line = CPW(
            start=self.contact_pads[0].end, end=self.contact_pads[4].end,
            cpw_params=self.Z0
        )
        self.cpwrl_ro_line.place(self.region_ph)

    def draw_xmons_and_resonators(self, res_idxs2Draw: List[int] = None):
        """
        Fills photolitography Region() instance with resonators
        and Xmons crosses structures.

        Parameters
        ----------
        res_idx2Draw : int
            draw only particular resonator (if passed)
            used in resonator simulations.


        Returns
        -------
        None
        """
        it_list = list(
            enumerate(
                self.resonators
            )
        )
        for res_idx, res in it_list:
            d = self.xmon_res_d_list[res_idx] + self.cross_len_y_list[
                res_idx] + self.cross_width_x_list[res_idx] / 2 + \
                self.fork_metal_width_list[res_idx] + self.fork_gnd_gap
            if res_idx % 2 == 0:
                # above RO line
                xmon_center = res.end + DVector(0, d)
            else:
                # below RO line
                xmon_center = res.end + DVector(0, -d)
            self.xmons.append(
                XmonCross(
                    xmon_center,
                    sideX_length=self.cross_len_x_list[res_idx],
                    sideX_width=self.cross_width_x_list[res_idx],
                    sideX_gnd_gap=self.cross_gnd_gap_x,
                    sideY_length=self.cross_len_y_list[res_idx],
                    sideY_width=self.cross_width_y_list[res_idx],
                    sideY_gnd_gap=self.cross_gnd_gap_y_list[res_idx],
                    sideX_face_gnd_gap=self.cross_gnd_gap_x,
                    sideY_face_gnd_gap=self.cross_gnd_gap_face_y
                )
            )

            if res_idxs2Draw is None:
                pass
            else:
                if res_idx not in res_idxs2Draw:
                    continue

            self.xmons[-1].place(self.region_ph)
            res.place(self.region_ph)
            xmonCross_corrected = XmonCross(
                xmon_center,
                sideX_length=self.cross_len_x_list[res_idx],
                sideX_width=self.cross_width_x_list[res_idx],
                sideX_gnd_gap=self.cross_gnd_gap_x,
                sideY_length=self.cross_len_y_list[res_idx],
                sideY_width=self.cross_width_y_list[res_idx],
                sideY_gnd_gap=0
            )
            self.xmons_corrected.append(xmonCross_corrected)
            xmonCross_corrected.place(self.region_ph)

    def draw_josephson_loops(self):
        # place left squid
        for res_idx, xmon_cross in enumerate(self.xmons):
            squid_pars = self.squid_pars[res_idx]
            meander_pars = self.meander_params[res_idx]
            if res_idx % 2 == 0:  # above RO line
                m = -1
                squid_center = (xmon_cross.cpw_tempt.end +
                                xmon_cross.cpw_tempt.start) / 2
                trans = DTrans.R180
            else:  # below RO line
                m = 1
                squid_center = (xmon_cross.cpw_bempt.end +
                                xmon_cross.cpw_bempt.start) / 2
                trans = DTrans.R0

            kmon_params = KinemonParams(squid_pars, meander_pars)
            squid = Kinemon(
                squid_center + m * DVector(
                    0,
                    -self.squid_vertical_shift_list[res_idx]
                ),
                kmon_params,
                trans_in=trans
            )
            squid.place(self.region_el, region_id="default")
            squid.place(self.region_el, region_id="default_empty")
            squid.place(self.region_kinInd, region_id="kinInd")
            self.squids.append(squid)

    def draw_microwave_drvie_lines(self):

        tmp_reg = self.region_ph

        # place caplanar line 1md
        _p1 = self.contact_pads[7].end
        _p2 = DPoint(_p1.x, self.xmons[0].origin.y)
        _p3 = DPoint(
            self.xmons[0].cpw_r.end.x + self.md_line_to_cross_metal, _p2.y)
        self.cpwrl_md1 = DPathCPW(
            points=[_p1, _p2, _p3],
            cpw_parameters=self.z_fl,
            turn_radiuses=self.ctr_lines_turn_radius
        )
        self.cpwrl_md1.place(tmp_reg)
        self.cpw_md_lines.append(self.cpwrl_md1)

        # place caplanar line 2md
        _p1 = self.contact_pads[1].end
        _p2 = DPoint(_p1.x, self.xmons[1].origin.y)
        _p3 = DPoint(
            self.xmons[1].cpw_l.end.x - self.md_line_to_cross_metal, _p2.y)
        self.cpwrl_md1 = DPathCPW(
            points=[_p1, _p2, _p3],
            cpw_parameters=self.z_fl,
            turn_radiuses=self.ctr_lines_turn_radius
        )
        self.cpwrl_md1.place(tmp_reg)
        self.cpw_md_lines.append(self.cpwrl_md1)

        # place caplanar line 3md
        _p1 = self.contact_pads[6].end
        _p2 = DPoint(_p1.x, self.xmons[2].origin.y)
        _p3 = DPoint(
            self.xmons[2].cpw_r.end.x + self.md_line_to_cross_metal, _p2.y)
        self.cpwrl_md1 = DPathCPW(
            points=[_p1, _p2, _p3],
            cpw_parameters=self.z_fl,
            turn_radiuses=self.ctr_lines_turn_radius
        )
        self.cpwrl_md1.place(tmp_reg)
        self.cpw_md_lines.append(self.cpwrl_md1)

        # place caplanar line 4md
        _p1 = self.contact_pads[2].end
        _p2 = DPoint(_p1.x, self.xmons[3].origin.y)
        _p3 = DPoint(
            self.xmons[3].cpw_l.end.x - self.md_line_to_cross_metal, _p2.y)
        self.cpwrl_md1 = DPathCPW(
            points=[_p1, _p2, _p3],
            cpw_parameters=self.z_fl,
            turn_radiuses=self.ctr_lines_turn_radius
        )
        self.cpwrl_md1.place(tmp_reg)
        self.cpw_md_lines.append(self.cpwrl_md1)

        # place caplanar line 5md
        _p1 = self.contact_pads[5].end
        _p2 = DPoint(_p1.x, self.xmons[4].origin.y)
        _p3 = DPoint(
            self.xmons[4].cpw_r.end.x + self.md_line_to_cross_metal, _p2.y)
        self.cpwrl_md1 = DPathCPW(
            points=[_p1, _p2, _p3],
            cpw_parameters=self.z_fl,
            turn_radiuses=self.ctr_lines_turn_radius
        )
        self.cpwrl_md1.place(tmp_reg)
        self.cpw_md_lines.append(self.cpwrl_md1)

        # place caplanar line 6md
        _p1 = self.contact_pads[3].end
        _p2 = DPoint(_p1.x, self.xmons[5].origin.y)
        _p3 = DPoint(
            self.xmons[5].cpw_l.end.x - self.md_line_to_cross_metal, _p2.y)
        self.cpwrl_md1 = DPathCPW(
            points=[_p1, _p2, _p3],
            cpw_parameters=self.z_fl,
            turn_radiuses=self.ctr_lines_turn_radius
        )
        self.cpwrl_md1.place(tmp_reg)
        self.cpw_md_lines.append(self.cpwrl_md1)

    def draw_flux_control_lines(self):
        tmp_reg = self.region_ph

        # calculate flux line end horizontal shift from center of the
        # squid loop
        self.flux_lines_x_shifts: List[float] = []
        for i, squid_pars in enumerate(self.squid_pars):
            flux_line_x_shift = \
                -squid_pars.squid_dx / 2 - squid_pars.SQLBT_dx / 2 - \
                self.z_fl2.width / 2 + sum(squid_pars.BC_dx) / (2 * len(squid_pars.BC_dx)) + \
                squid_pars.band_ph_tol
            if i % 2 == 0:
                flux_line_x_shift *= -1

            self.flux_lines_x_shifts.append(flux_line_x_shift)

        # place caplanar line 1 fl
        _p1 = self.contact_pads[1].end
        _p2 = DPoint(self.xmons[1].center.x + self.flux_lines_x_shifts[1],
                     _p1.y)
        _p3 = DPoint(_p2.x, self.xmons[1].cpw_bempt.end.y)
        self.cpwrl_fl1 = DPathCPW(
            points=[_p1, _p2, _p3],
            cpw_parameters=self.z_fl,
            turn_radiuses=self.ctr_lines_turn_radius,
        )
        self.cpw_fl_lines.append(self.cpwrl_fl1)

        # place caplanar line 3 fl
        _p1 = self.contact_pads[2].end
        _p2 = DPoint(self.xmons[3].center.x + self.flux_lines_x_shifts[3],
                     _p1.y)
        _p3 = DPoint(_p2.x, self.xmons[3].cpw_bempt.end.y)
        self.cpwrl_fl3 = DPathCPW(
            points=[_p1, _p2, _p3],
            cpw_parameters=self.z_fl,
            turn_radiuses=self.ctr_lines_turn_radius,
        )
        self.cpw_fl_lines.append(self.cpwrl_fl3)

        # place caplanar line 5 fl
        _p1 = self.contact_pads[3].end
        _p2 = DPoint(self.xmons[5].center.x + self.flux_lines_x_shifts[5],
                     _p1.y)
        _p3 = DPoint(_p2.x, self.xmons[5].cpw_bempt.end.y)
        self.cpwrl_fl5 = DPathCPW(
            points=[_p1, _p2, _p3],
            cpw_parameters=self.z_fl,
            turn_radiuses=self.ctr_lines_turn_radius,
        )
        self.cpw_fl_lines.append(self.cpwrl_fl5)

        # place coplanar line 0 fl
        _p1 = self.contact_pads[-1].end
        _p2 = DPoint(self.xmons[0].center.x + self.flux_lines_x_shifts[0],
                     _p1.y)
        _p3 = DPoint(_p2.x, self.xmons[0].cpw_tempt.end.y)
        self.cpwrl_fl0 = DPathCPW(
            points=[_p1, _p2, _p3],
            cpw_parameters=self.z_fl,
            turn_radiuses=self.ctr_lines_turn_radius,
        )
        self.cpw_fl_lines.append(self.cpwrl_fl0)

        # place coplanar line 2 fl
        _p1 = self.contact_pads[-2].end
        _p2 = DPoint(self.xmons[2].center.x + self.flux_lines_x_shifts[2],
                     _p1.y)
        _p3 = DPoint(_p2.x, self.xmons[2].cpw_tempt.end.y)
        self.cpwrl_fl4 = DPathCPW(
            points=[_p1, _p2, _p3],
            cpw_parameters=self.z_fl,
            turn_radiuses=self.ctr_lines_turn_radius,
        )
        self.cpw_fl_lines.append(self.cpwrl_fl4)

        # place coplanar line 4 fl
        _p1 = self.contact_pads[-3].end
        _p2 = DPoint(self.xmons[4].center.x + self.flux_lines_x_shifts[4],
                     _p1.y)
        _p3 = DPoint(_p2.x, self.xmons[4].cpw_tempt.end.y)
        self.cpwrl_fl2 = DPathCPW(
            points=[_p1, _p2, _p3],
            cpw_parameters=self.z_fl,
            turn_radiuses=self.ctr_lines_turn_radius,
        )
        self.cpw_fl_lines.append(self.cpwrl_fl2)

        for i, flux_line in enumerate(self.cpw_fl_lines):
            self.modify_flux_line_end_and_place(flux_line)

    def modify_flux_line_end_and_place(self, flux_line: DPathCPW):
        # make flux line wider to have a less chance to misalign
        # bandage-eBeam-photo layers at the qubit bandage region.
        last_line = list(flux_line.primitives.values())[-1]
        last_line_name = list(flux_line.primitives.keys())[-1]

        # divide line into 3 sections with proportions `alpha_i`
        alpha_1 = 0.6
        alpha_2 = 0.3
        alpha_3 = 1 - (alpha_1 + alpha_2)
        last_line_dv = last_line.end - last_line.start
        last_line_dv_s = last_line_dv / last_line_dv.abs()
        p1 = last_line.start
        p2 = p1 + alpha_1 * last_line_dv
        p3 = p2 + alpha_2 * last_line_dv
        p4 = p3 + alpha_3 * last_line_dv
        cpw_normal = CPW(
            start=p1,
            end=p2,
            width=self.z_fl2.width,
            gap=self.z_fl2.gap
        )
        cpw_transition = CPW2CPW(
            Z0=self.z_fl2,
            Z1=self.z_fl2,
            start=p2, end=p3
        )
        cpw_thick = CPW(
            start=p3 - 2 * last_line_dv_s,  # rounding error correction
            end=p4,
            width=self.z_fl2.width,
            gap=self.z_fl2.gap
        )

        del flux_line.primitives[last_line_name]
        flux_line.primitives[last_line_name + "_1"] = cpw_normal
        flux_line.primitives[last_line_name + "_2"] = cpw_transition
        flux_line.primitives[last_line_name + "_3"] = cpw_thick

        # tangent vector
        last_line_dv_s = last_line_dv / last_line_dv.abs()
        # normal vector (90deg counterclockwise rotated tangent vector)
        last_line_dv_n = DVector(-last_line_dv_s.y, last_line_dv_s.x)

        # draw mutual inductance for squid, shunted to ground to the right
        # (view from flux line start towards squid)
        p1 = cpw_thick.end - cpw_thick.width / 2 * last_line_dv_n - \
             self.flux2ground_right_width / 2 * last_line_dv_s
        p2 = p1 - cpw_thick.gap * last_line_dv_n
        inductance_cpw = CPW(
            start=p1, end=p2,
            width=self.flux2ground_right_width, gap=0
        )
        flux_line.primitives["fl_end_ind_right"] = inductance_cpw

        # connect central conductor to ground to the left (view from
        # flux line start towards squid)
        p1 = cpw_thick.end + cpw_thick.width / 2 * last_line_dv_n - \
             self.flux2ground_left_width / 2 * last_line_dv_s
        p2 = p1 + cpw_thick.gap * last_line_dv_n
        flux_gnd_cpw = CPW(
            start=p1, end=p2,
            width=self.flux2ground_left_width, gap=0
        )
        flux_line.primitives["fl_end_ind_left"] = flux_gnd_cpw
        flux_line.connections[1] = list(flux_line.primitives.values())[
            -3].end
        flux_line._refresh_named_connections()
        flux_line.place(self.region_ph)

    def draw_test_structures(self):
        ''' choose squid for test structures '''
        # choosing squid with the smallest junction
        squid_par_idxs = [0, 3, 6]
        Icrit_JJ_list = [20.1, 11.3, 28.2]
        EL_kinInd_list = [5.2, 5.6, 10]
        # DRAW CONCTACT FOR BANDAGES WITH 5um CLEARANCE

        struct_centers = [DPoint(1.5e6, 1.5e6), DPoint(5.2e6, 1.5e6),
                          DPoint(2.2e6, 3.2e6)]
        self.test_squids_pads = []
        for struct_center, \
                squid_par_idx, \
                Icrit_JJ, \
                EL_kin_ind in \
                zip(
                    struct_centers,
                    squid_par_idxs,
                    Icrit_JJ_list,
                    EL_kinInd_list
                ):
            ## JJ test structures ##
            # test structure for left leg (#1)
            test_struct1 = TestStructurePadsSquare(
                struct_center,
                # gnd gap in test structure is now equal to
                # the same of first xmon cross, where polygon is placed
                squares_gap=self.xmons[0].sideY_face_gnd_gap
            )
            self.test_squids_pads.append(test_struct1)
            test_struct1.place(self.region_ph)

            text_reg = pya.TextGenerator.default_generator().text(
                str(Icrit_JJ) + " nA", 0.001, 25, False, 0, 0)
            text_bl = test_struct1.empty_rectangle.p1 - DVector(0, 20e3)
            text_reg.transform(
                ICplxTrans(1.0, 0, False, text_bl.x, text_bl.y))
            self.region_ph -= text_reg

            squid_center = test_struct1.center
            test_jj = Fluxonium(
                squid_center + DVector(
                    0,
                    -self.squid_vertical_shift_list[squid_par_idx]
                ),
                squid_params=self.squid_pars[squid_par_idx]
            )
            self.test_squids.append(test_jj)
            test_jj.place(self.region_el)

            # test structure for right leg (#2)
            test_struct2 = TestStructurePadsSquare(
                struct_center + DPoint(0.3e6, 0))
            self.test_squids_pads.append(test_struct2)
            test_struct2.place(self.region_ph)

            text_reg = pya.TextGenerator.default_generator().text(
                str(EL_kin_ind) + " GHz", 0.001, 25, False, 0, 0)
            text_bl = test_struct2.empty_rectangle.p1 - DVector(0, 20e3)
            text_reg.transform(
                ICplxTrans(1.0, 0, False, text_bl.x, text_bl.y))
            self.region_ph -= text_reg

            # eliminate left leg
            pars_local_tp2 = deepcopy(self.squid_pars[squid_par_idx])
            pars_local_tp2.SQLTJJ_dx = 0
            pars_local_tp2.SQLBJJ_dy = 0
            pars_local_tp2.SQLBT_dx = 0
            pars_local_tp2.SQLTT_dx = 0
            pars_local_tp2.BCW_dx = [0, pars_local_tp2.BCW_dx[0]]
            pars_local_tp2.BC_dx = [0, pars_local_tp2.BC_dx[0]]
            pars_local_tp2.bot_wire_x = [None,
                                         pars_local_tp2.bot_wire_x[1]]

            squid_center = test_struct2.center
            test_jj = Fluxonium(
                squid_center + DVector(
                    0,
                    -self.squid_vertical_shift_list[squid_par_idx]
                ),
                pars_local_tp2
            )
            self.test_squids.append(test_jj)
            test_jj.place(self.region_el)
            test_jj.place(self.region_kinInd, region_id="kinInd")

            # test structure for bridge DC contact
            test_struct3 = TestStructurePadsSquare(
                struct_center + DPoint(0.6e6, 0))
            test_struct3.place(self.region_ph)
            text_reg = pya.TextGenerator.default_generator().text(
                "DC", 0.001, 25, False, 0, 0
            )
            text_bl = test_struct3.empty_rectangle.p1 - DVector(0, 20e3)
            text_reg.transform(
                ICplxTrans(1.0, 0, False, text_bl.x, text_bl.y)
            )
            self.region_ph -= text_reg

            test_bridges = []
            for i in range(3):
                bridge = Bridge1(
                    test_struct3.center + DPoint(50e3 * (i - 1), 0),
                    gnd_touch_dx=20e3
                )
                test_bridges.append(bridge)
                bridge.place(self.region_bridges1, region_id="bridges_1")
                bridge.place(self.region_bridges2, region_id="bridges_2")

        # bandages test structures
        test_dc_el2_centers = [
            DPoint(6.7e6, 3.2e6),
            DPoint(3.6e6, 1.6e6),
            DPoint(9.0e6, 3.8e6)
        ]
        for struct_center in test_dc_el2_centers:
            test_struct1 = TestStructurePadsSquare(struct_center)
            test_struct1.place(self.region_ph)
            text_reg = pya.TextGenerator.default_generator().text(
                "Bandage", 0.001, 40, False, 0, 0)
            text_bl = test_struct1.empty_rectangle.origin + DPoint(
                test_struct1.gnd_gap, -4 * test_struct1.gnd_gap
            )
            text_reg.transform(
                ICplxTrans(1.0, 0, False, text_bl.x, text_bl.y))
            self.region_ph -= text_reg

            rec_width = 10e3
            rec_height = test_struct1.rectangles_gap + 2 * rec_width
            p1 = struct_center - DVector(rec_width / 2, rec_height / 2)
            test_bandage = Rectangle(p1, rec_width, rec_height)
            self.test_bandage_list.append(test_bandage)
            test_bandage.place(self.dc_bandage_reg)

    def draw_express_test_structures_pads(self):
        el_pad_height = 30e3
        el_pad_width = 40e3
        # contact wire cpw parameters
        c_cpw = CPWParameters(width=1e3, gap=0)
        for squid, test_pad in zip(
                self.test_squids,
                self.test_squids_pads
        ):
            if not squid.squid_params.SQLBJJ_dy == 0:
                ## only left JJ is present ##
                # test pad to the right
                p1 = DPoint(test_pad.top_rec.p2.x, test_pad.center.y)
                p2 = p1 + DVector(-el_pad_width, 0)
                tp_cpw = CPW(
                    start=p1, end=p2,
                    width=el_pad_height, gap=0
                )
                self.region_ph -= tp_cpw.metal_region.sized(20e3)
                tp_cpw.place(self.region_el)

                p3 = squid.SQLTT.center()
                p4 = tp_cpw.center()
                etc3 = CPW(
                    start=p3, end=p4,
                    cpw_params=c_cpw
                )
                etc3.place(self.region_el)

                # test pad on the left
                p1 = DPoint(test_pad.top_rec.p1.x, test_pad.center.y)
                p2 = p1 + DVector(el_pad_width, 0)
                tp_cpw = CPW(
                    start=p1, end=p2,
                    width=el_pad_height, gap=0
                )
                self.region_ph -= tp_cpw.metal_region.sized(20e3)
                tp_cpw.place(self.region_el)

                p3 = squid.BCW_list[0].center()
                p4 = DPoint(tp_cpw.center().x, p4.y)
                etc3 = CPW(
                    start=p3, end=p4,
                    cpw_params=c_cpw
                )
                etc3.place(self.region_el)

            elif squid.squid_params.SQLBJJ_dy == 0:
                # only right leg is present

                # test pad expanded to the left
                p1 = DPoint(test_pad.top_rec.p1.x, test_pad.center.y)
                p2 = p1 + DVector(el_pad_width, 0)
                etc1 = CPW(
                    start=p1, end=p2,
                    width=el_pad_height,
                    gap=0
                )
                etc1.place(self.region_kinInd)
                self.region_ph -= etc1.metal_region.sized(20e3)

                p1 = squid.BCW_list[1].center()
                p2 = DPoint(etc1.center().x, p1.y)
                etc2 = CPW(
                    start=p1, end=p2,
                    cpw_params=c_cpw
                )
                etc2.place(self.region_kinInd)

                # test pad expanded to the right
                p1 = DPoint(test_pad.top_rec.p2.x, test_pad.center.y)
                p2 = p1 + DVector(-el_pad_width, 0)
                etc3 = CPW(
                    start=p1, end=p2,
                    width=el_pad_height,
                    gap=0
                )
                etc3.place(self.region_kinInd)
                self.region_ph -= etc3.metal_region.sized(20e3)

                p1 = squid.TC_KI.end + DPoint(0, 5 / 4 * c_cpw.b)
                p2 = DPoint(etc3.center().x, p1.y)
                etc4 = CPW(
                    start=p1, end=p2,
                    cpw_params=c_cpw
                )
                etc4.place(self.region_kinInd)
                cut_reg = etc4.metal_region.dup()
                cut_reg.transform(Trans(Vector(1e3, 0))).size(self.photo_recess_d)
                self.region_ph -= cut_reg
                self.region_el -= cut_reg

    def draw_bandages(self):
        """
        Returns
        -------

        """
        from itertools import chain
        for squid, contact in chain(
                zip(self.squids, self.xmons),
                zip(self.test_squids, self.test_squids_pads)
        ):
            # dc contact pad has to be completely
            # inside union of both  e-beam and photo deposed
            # metal regions.
            # `self.dc_cont_clearance` represents minimum distance
            # from dc contact pad`s perimeter to the perimeter of the
            # e-beam and photo-deposed metal perimeter.
            self.bandages_regs_list += self.draw_squid_bandage(
                squid,
                shift2sq_center=0
            )
            # collect all bottom contacts

    def draw_squid_bandage(self, test_jj: Fluxonium = None,
                           shift2sq_center=0):
        # squid direction from bottom to top
        squid_BT_dv = test_jj.TC.start - test_jj.TC.end
        squid_BT_dv_s = squid_BT_dv / squid_BT_dv.abs()  # normalized

        bandages_regs_list: List[Region] = []

        # top bandage
        top_bandage_reg = self._get_bandage_reg(
            center=test_jj.TC.start,
            shift=-shift2sq_center * squid_BT_dv_s
        )
        bandages_regs_list.append(top_bandage_reg)
        self.dc_bandage_reg += top_bandage_reg

        # bottom contacts
        for BC in test_jj.BC_list:
            if BC is None:
                continue
            bot_bandage_reg = self._get_bandage_reg(
                center=BC.end,
                shift=shift2sq_center * squid_BT_dv_s
            )
            bandages_regs_list.append(bot_bandage_reg)
            self.dc_bandage_reg += bot_bandage_reg
        return bandages_regs_list

    def _get_bandage_reg(self, center, shift: DVector = DVector(0, 0)):
        center += shift
        rect_lb = center + \
                  DVector(
                      -self.bandage_width / 2,
                      -self.bandage_height / 2
                  )
        bandage_reg = Rectangle(
            origin=rect_lb,
            width=self.bandage_width,
            height=self.bandage_height
        ).metal_region
        bandage_reg.round_corners(
            self.bandage_r_inner,
            self.bandage_r_outer,
            self.bandage_curve_pts_n
        )

        return bandage_reg

    def draw_recess(self):
        for i, squid in enumerate(
                itertools.chain(self.squids, self.test_squids)
        ):
            # top recess
            recess_reg = Region(
                squid.TC.metal_region.bbox()
            ).size(-self.photo_recess_d)
            if i in [6, 7]:
                recess_reg.transform(Trans(Vector(13.061e3, 0)))
            self.region_ph -= recess_reg

            # bottom recess(es)
            for BC in squid.BC_list:
                if BC is None:
                    continue
                recess_reg = Region(
                    BC.metal_region.bbox()
                ).size(-self.photo_recess_d)
                self.region_ph -= recess_reg

    def draw_CABL_conversion_rectangles(self):
        protection_a = 300e3
        for squid in (self.squids + self.test_squids):
            self.region_el_protection.insert(
                pya.Box().from_dbox(
                    pya.DBox(
                        squid.origin -
                        0.5 * DVector(protection_a, protection_a),
                        squid.origin +
                        0.5 * DVector(protection_a, protection_a)
                    )
                )
            )
        for test_bondage in self.test_bandage_list:
            self.region_el_protection.insert(
                pya.Box().from_dbox(
                    pya.DBox(
                        test_bondage.center() -
                        0.5 * DVector(protection_a, protection_a),
                        test_bondage.center() +
                        0.5 * DVector(protection_a, protection_a)
                    )
                )
            )

    def draw_photo_el_marks(self):
        marks_centers = [
            DPoint(0.5e6, 0.5e6), DPoint(0.5e6, 4.5e6),
            DPoint(9.5e6, 0.5e6), DPoint(9.5e6, 4.5e6),
            DPoint(7.7e6, 1.7e6), DPoint(4.6e6, 3.2e6)
        ]
        for mark_center in marks_centers:
            self.marks.append(
                MarkBolgar(mark_center)
            )
            self.marks[-1].place(self.region_ph)

    def draw_bridges(self):
        bridges_step = 130e3
        fl_bridges_step = 130e3

        # for resonators
        for resonator in self.resonators:
            for name, res_primitive in resonator.primitives.items():
                if "coil" in name:
                    subprimitives = res_primitive.primitives
                    for primitive_name, primitive in subprimitives.items():
                        # place bridges only at arcs of coils
                        # but not on linear segments
                        if "arc" in primitive_name:
                            Bridge1.bridgify_CPW(
                                primitive, bridges_step,
                                dest=self.region_bridges1,
                                dest2=self.region_bridges2
                            )
                    continue
                elif "fork" in name:  # skip fork primitives
                    continue
                else:
                    # bridgify everything else except "arc1"
                    # resonator.primitives["arc1"] is arc that connects
                    # L_coupling with long vertical line for
                    # `EMResonatorTL3QbitWormRLTailXmonFork`
                    if name == "arc1":
                        continue
                    Bridge1.bridgify_CPW(
                        res_primitive, bridges_step,
                        dest=self.region_bridges1,
                        dest2=self.region_bridges2
                    )

        for i, cpw_fl in enumerate(self.cpw_fl_lines):
            Bridge1.bridgify_CPW(
                cpw_fl, bridges_step=bridges_step,
                dest=self.region_bridges1,
                dest2=self.region_bridges2,
                avoid_points=[cpw_fl.end],
                avoid_distances=130e3
            )
            dy_list = [30e3, 130e3]
            for dy in dy_list:
                if i < 3:
                    dy = dy
                else:
                    dy = -dy
                bridge_center1 = cpw_fl.end + DVector(0, -dy)
                br = Bridge1(center=bridge_center1, trans_in=Trans.R90)
                br.place(dest=self.region_bridges1, region_id="bridges_1")
                br.place(dest=self.region_bridges2, region_id="bridges_2")

        # for readout waveguide
        avoid_resonator_points = []
        for res in self.resonators:
            avoid_resonator_points.append(
                res.origin + DPoint(res.L_coupling / 2, 0)
            )

        Bridge1.bridgify_CPW(
            self.cpwrl_ro_line, bridges_step,
            dest=self.region_bridges1, dest2=self.region_bridges2,
            avoid_points=avoid_resonator_points,
            avoid_distances=3 / 4 * max(self.L_coupling_list) + self.res_r
        )

    def draw_pinning_holes(self):
        selection_region = Region(
            pya.Box(Point(100e3, 100e3), Point(101e3, 101e3))
        )
        tmp_ph = self.region_ph.dup()
        other_regs = tmp_ph.select_not_interacting(selection_region)
        reg_to_fill = self.region_ph.select_interacting(selection_region)
        filled_reg = fill_holes(reg_to_fill, d=40e3, width=15e3,
                                height=15e3)

        self.region_ph = filled_reg + other_regs

    def extend_photo_overetching(self):
        tmp_reg = Region()
        ep = pya.EdgeProcessor()
        for poly in self.region_ph.each():
            tmp_reg.insert(
                ep.simple_merge_p2p(
                    [
                        poly.sized(
                            FABRICATION.OVERETCHING,
                            FABRICATION.OVERETCHING,
                            2
                        )
                    ],
                    False,
                    False,
                    1
                )
            )
        self.region_ph = tmp_reg

    # TODO: add layer or region arguments to the functions wich end with "..._in_layers()"
    def resolve_holes(self):
        for reg in (
                self.region_ph, self.region_bridges1, self.region_bridges2,
                self.region_el, self.dc_bandage_reg,
                self.region_el_protection):
            tmp_reg = Region()
            for poly in reg:
                tmp_reg.insert(poly.resolved_holes())
            reg.clear()
            reg |= tmp_reg

        # TODO: the following code is not working (region_bridges's polygons remain the same)
        # for poly in chain(self.region_bridges2):
        #     poly.resolve_holes()

    def split_polygons_in_layers(self, max_pts=200):
        self.region_ph = split_polygons(self.region_ph, max_pts)
        self.region_bridges2 = split_polygons(self.region_bridges2,
                                              max_pts)
        for poly in self.region_ph:
            if poly.num_points() > max_pts:
                print("exists photo")
        for poly in self.region_ph:
            if poly.num_points() > max_pts:
                print("exists bridge2")

    def get_resonator_length(self, res_idx):
        resonator = self.resonators[res_idx]
        res_length = resonator.L_coupling
        return res_length


def simulate_resonators_f_and_Q(resolution=(4e3, 4e3)):
    def myround(x, base=2):
        return base * round(x / base)

    resolution_dx = resolution[0]
    resolution_dy = resolution[1]
    freqs_span_corase = 1  # GHz
    corase_only = False
    freqs_span_fine = 0.050
    dl_list = [15e3, 0, -15e3]
    estimated_freqs = np.linspace(7.2, 7.76, 8)
    # dl_list = [0e3]
    from itertools import product
    for dl, (resonator_idx, predef_freq) in list(product(
            dl_list,
            zip(range(8), estimated_freqs),
    ))[20:]:
        print()
        print("res №", resonator_idx)
        fine_resonance_success = False
        freqs_span = freqs_span_corase

        design = DesignDmon("testScript")
        design.L1_list[resonator_idx] += dl
        # print(f"res length: {design.L1_list[resonator_idx]:3.5} um")
        design.draw_for_res_f_and_Q_sim(res_idxs2Draw=[resonator_idx])

        an_estimated_freq = \
            design.resonators[resonator_idx].get_approx_frequency(
                refractive_index=np.sqrt(6.26423)
            )
        # print(f"formula estimated freq: {an_estimated_freq:3.5} GHz")
        estimated_freq = predef_freq
        # print("start drawing")
        # print(f"previous result estimated freq: {estimated_freq:3.5} GHz")
        # print(design.resonators[resonator_idx].length(exception="fork"))

        crop_box = (
                design.resonators[resonator_idx].metal_region +
                design.resonators[resonator_idx].empty_region +
                design.xmons[resonator_idx].metal_region +
                design.xmons[resonator_idx].empty_region
        ).bbox()

        # center of the readout CPW
        crop_box.top += -design.Z_res.b / 2 + design.to_line_list[
            resonator_idx] + design.Z0.b / 2
        box_extension = design.resonators[resonator_idx].L_coupling
        crop_box.bottom -= box_extension
        crop_box.top += box_extension
        crop_box.left -= box_extension
        crop_box.right += box_extension
        crop_box.bottom, crop_box.top, crop_box.left, crop_box.right = \
            list(
                map(
                    lambda x: int(myround(x, base=2e3)),  # up to 2 um
                    [crop_box.bottom, crop_box.top,
                     crop_box.left, crop_box.right]
                )
            )

        ### MESH CALCULATION SECTION START ###
        arr1 = np.round(np.array(
            design.to_line_list) - design.Z0.b / 2 - design.Z_res.b / 2)
        arr2 = np.array([box_extension, design.Z0.gap, design.Z0.width,
                         design.Z_res.width, design.Z_res.gap])
        arr = np.hstack((arr1, arr2))
        crop_box.bottom = crop_box.bottom - int(
            crop_box.height() % resolution_dy)
        # print(crop_box.top, " ", crop_box.bottom)
        # print(crop_box.height() / resolution_dy)
        ### MESH CALCULATION SECTION END ###

        design.crop(crop_box, region=design.region_ph)

        design.sonnet_ports = []

        ro_cpw_cropped = design.cpwrl_ro_line.metal_region & Region(
            crop_box)
        d_min = 10  # nm
        for edge in ro_cpw_cropped.edges().centers(0, 0):
            # iterator returns Edge() object that consists of 2 identical points
            # exctract first point
            cpt = edge.p1
            if (
                    np.abs(
                        [cpt.x - crop_box.left, cpt.x - crop_box.right,
                         cpt.y - crop_box.top, cpt.y - crop_box.bottom]
                    ) < d_min
            ).any():
                design.sonnet_ports.append(cpt)

        # transforming cropped box to the origin
        dr = DPoint(0, 0) - crop_box.p1
        design.transform_region(
            design.region_ph,
            DTrans(dr.x, dr.y),
            trans_ports=True
        )
        [print(port) for port in design.sonnet_ports]
        # transfer design`s regions shapes to the corresponding layers in layout
        design.show()
        # show layout in UI window
        design.lv.zoom_fit()

        design.layout.write(
            os.path.join(PROJECT_DIR,
                         f"res_f_Q_{resonator_idx}_{dl}_um.gds")
        )

        ### RESONANCE FINDING SECTION START ###
        while not fine_resonance_success:
            # fine_resonance_success = True  # NOTE: FOR DEBUG
            ### SIMULATION SECTION START ###
            ml_terminal = SonnetLab()
            # print("starting connection...")
            from sonnetSim.cMD import CMD

            ml_terminal._send(CMD.SAY_HELLO)
            ml_terminal.clear()
            simBox = SimulationBox(
                crop_box.width(), crop_box.height(),
                crop_box.width() / resolution_dx,
                crop_box.height() / resolution_dy
            )

            # if freqs_span == freqs_span_corase:
            ml_terminal.set_boxProps(simBox)
            # print("sending cell and layer")
            from sonnetSim.pORT_TYPES import PORT_TYPES

            ports = [
                SonnetPort(design.sonnet_ports[0], PORT_TYPES.BOX_WALL),
                SonnetPort(design.sonnet_ports[1], PORT_TYPES.BOX_WALL)
            ]
            ml_terminal.set_ports(ports)
            ml_terminal.send_polygons(design.cell, design.layer_ph)
            ml_terminal.set_ABS_sweep(estimated_freq - freqs_span / 2,
                                      estimated_freq + freqs_span / 2)
            # print(f"simulating...{resonator_idx}")
            result_path = ml_terminal.start_simulation(wait=True)
            ml_terminal.release()

            """
            intended to be working ONLY IF:
            s12 is monotonically increasing or decreasing over the chosen frequency band.
            That generally holds true for circuits with single resonator.
            """
            with open(result_path.decode('ascii'), "r",
                      newline='') as file:
                # exctracting s-parameters in csv format
                # though we do not have csv module
                rows = [row.split(',') for row in
                        list(file.readlines())[8:]]
                freqs = [float(row[0]) for row in rows]  # rows in GHz
                df = freqs[1] - freqs[0]  # frequency error
                s12_list = [float(row[3]) + 1j * float(row[4]) for row in
                            rows]
                s12_abs_list = [abs(s12) for s12 in s12_list]
                min_freq_idx, min_s21_abs = min(enumerate(s12_abs_list),
                                                key=lambda x: x[1])
                min_freq = freqs[min_freq_idx]
                # min_freq_idx = len(s12_abs_list) / 2  # Note: FOR DEBUG
            print("min freq idx: ", min_freq_idx, "/", len(freqs))
            # processing the results
            if min_freq_idx == 0:
                # local minimum is located to the left of current interval
                # => shift interval to the left and try again
                derivative = (s12_list[1] - s12_list[0]) / df
                second_derivative = (s12_list[2] - 2 * s12_list[1] +
                                     s12_list[0]) / df ** 2
                print('resonance located the left of the current interval')
                # try adjacent interval to the left
                estimated_freq -= freqs_span
                continue
            elif min_freq_idx == (len(freqs) - 1):
                # local minimum is located to the right of current interval
                # => shift interval to the right and try again
                derivative = (s12_list[-1] - s12_list[-2]) / df
                second_derivative = (s12_list[-1] - 2 * s12_list[-2] +
                                     s12_list[-3]) / df ** 2
                print(
                    'resonance located the right of the current interval')
                # try adjacent interval to the right
                estimated_freq += freqs_span
                continue
            else:
                # local minimum is within current interval
                print(f"fr = {min_freq:3.5} GHz,  fr_err = {df:.5}")
                estimated_freq = min_freq
                if freqs_span == freqs_span_corase:
                    if corase_only:
                        # terminate simulation after corase simulation
                        fine_resonance_success = True
                    else:
                        # go to fine approximation step
                        freqs_span = freqs_span_fine
                        continue
                elif freqs_span == freqs_span_fine:
                    # fine approximation ended, go to saving the result
                    fine_resonance_success = True  # breaking frequency locating cycle condition is True

            all_params = design.get_geometry_parameters()
            all_params["res_idx"] = resonator_idx

            # creating directory with simulation results
            results_dirname = "resonators_S21"
            results_dirpath = os.path.join(PROJECT_DIR, results_dirname)

            output_metaFile_path = os.path.join(
                results_dirpath,
                "resonator_waveguide_Q_freq_meta.csv"
            )
            try:
                # creating directory
                os.mkdir(results_dirpath)
            except FileExistsError:
                # directory already exists
                with open(output_metaFile_path, "r+",
                          newline='') as csv_file:
                    reader = csv.reader(csv_file)
                    existing_entries_n = len(list(reader))
                    all_params["filename"] = "result_" + str(
                        existing_entries_n) + ".csv"

                    writer = csv.writer(csv_file)
                    # append new values row to file
                    writer.writerow(list(all_params.values()))
            else:
                '''
                    Directory did not exist and has been created sucessfully.
                    So we create fresh meta-file.
                    Meta-file contain simulation parameters and corresponding
                    S-params filename that is located in this directory
                '''
                with open(output_metaFile_path, "w+",
                          newline='') as csv_file:
                    writer = csv.writer(csv_file)
                    # create header of the file
                    all_params["filename"] = "result_1.csv"
                    writer.writerow(list(all_params.keys()))
                    # add first parameters row
                    reader = csv.reader(csv_file)
                    writer.writerow(list(all_params.values()))
            finally:
                # copy result from sonnet folder and rename it accordingly
                shutil.copy(
                    result_path.decode("ascii"),
                    os.path.join(results_dirpath, all_params["filename"])
                )
            ### RESULT SAVING SECTION END ###


def simulate_resonators_f_and_Q_together():
    freqs_span_corase = 1  # GHz
    corase_only = False
    freqs_span_fine = 0.050
    # dl_list = [15e3, 0, -15e3]
    estimated_freq = 7.5
    dl_list = [0e3]  # shift for every resonator
    res_idxs = [0, 1, 2, 3]
    fine_resonance_success = False
    freqs_span = freqs_span_corase

    design = DesignDmon("testScript")
    for res_idx, dl in zip(res_idxs, dl_list):
        design.L1_list[res_idx] += dl

    design.draw_for_res_f_and_Q_sim(res_idxs2Draw=res_idxs)

    total_reg = Region()
    for res_idx in res_idxs:
        total_reg += design.resonators[res_idx].metal_region
        total_reg += design.resonators[res_idx].empty_region
        total_reg += design.xmons[res_idx].metal_region
        total_reg += design.xmons[res_idx].empty_region
    crop_box = total_reg.bbox()

    # center of the readout CPW
    crop_box.top += -design.Z_res.b / 2 + \
                    max(map(abs, design.to_line_list)) + design.Z0.b / 2
    box_extension = 100e3
    crop_box.bottom -= box_extension
    crop_box.top += box_extension
    crop_box.left -= box_extension
    crop_box.right += box_extension

    ### MESH CALCULATION SECTION START ###
    arr1 = np.round(np.array(
        design.to_line_list) - design.Z0.b / 2 - design.Z_res.b / 2)
    arr2 = np.array([box_extension, design.Z0.gap, design.Z0.width,
                     design.Z_res.width, design.Z_res.gap])
    arr = np.hstack((arr1, arr2))
    resolution_dy = np.gcd.reduce(arr.astype(int))
    # print(arr)
    # print(resolution_dy)
    # resolution_dy = 2e3
    resolution_dx = 2e3
    # print("resolution: ", resolution_dx,"x",resolution_dy, " um")

    # cut part of the ground plane due to rectangular mesh in Sonnet
    crop_box.bottom = crop_box.bottom - int(
        crop_box.height() % resolution_dy)
    # print(crop_box.top, " ", crop_box.bottom)
    # print(crop_box.height() / resolution_dy)
    ''' MESH CALCULATION SECTION END '''

    design.crop(crop_box, region=design.region_ph)

    design.sonnet_ports = [
        DPoint(crop_box.left,
               crop_box.top - box_extension - design.Z0.b / 2),
        DPoint(crop_box.right,
               crop_box.top - box_extension - design.Z0.b / 2)
    ]

    # transforming cropped box to the origin
    dr = DPoint(0, 0) - crop_box.p1
    design.transform_region(
        design.region_ph,
        DTrans(dr.x, dr.y),
        trans_ports=True
    )

    # transfer design`s regions shapes to the corresponding layers in layout
    design.show()
    # show layout in UI window
    design.lv.zoom_fit()

    design.layout.write(
        os.path.join(PROJECT_DIR,
                     f"res_f_Q_{res_idxs}_{dl}_um.gds")
    )

    ''' SIMULATION SECTION START '''
    ml_terminal = SonnetLab()
    # print("starting connection...")
    from sonnetSim.cMD import CMD

    ml_terminal._send(CMD.SAY_HELLO)
    ml_terminal.clear()
    simBox = SimulationBox(
        crop_box.width(), crop_box.height(),
        crop_box.width() / resolution_dx,
        crop_box.height() / resolution_dy
    )

    # if freqs_span == freqs_span_corase:
    ml_terminal.set_boxProps(simBox)
    # print("sending cell and layer")
    from sonnetSim.pORT_TYPES import PORT_TYPES

    ports = [
        SonnetPort(design.sonnet_ports[0], PORT_TYPES.BOX_WALL),
        SonnetPort(design.sonnet_ports[1], PORT_TYPES.BOX_WALL)
    ]
    ml_terminal.set_ports(ports)
    ml_terminal.send_polygons(design.cell, design.layer_ph)
    ml_terminal.set_ABS_sweep(estimated_freq - freqs_span / 2,
                              estimated_freq + freqs_span / 2)
    # print(f"simulating...{resonator_idx}")
    result_path = ml_terminal.start_simulation(wait=True)
    ml_terminal.release()
    ''' SIMULATION SECTION START '''

    ''' RESONANCE FINDING SECTION START '''
    # """
    # intended to be working ONLY IF:
    # s12 is monotonically increasing or decreasing over the chosen frequency band.
    # That generally holds true for circuits with single resonator.
    # """
    # with open(result_path.decode('ascii'), "r",
    #           newline='') as file:
    #     # exctracting s-parameters in csv format
    #     # though we do not have csv module
    #     rows = [row.split(',') for row in
    #             list(file.readlines())[8:]]
    #     freqs = [float(row[0]) for row in rows]  # rows in GHz
    #     df = freqs[1] - freqs[0]  # frequency error
    #     s12_list = [float(row[3]) + 1j * float(row[4]) for row in
    #                 rows]
    #     s12_abs_list = [abs(s12) for s12 in s12_list]
    #     min_freq_idx, min_s21_abs = min(enumerate(s12_abs_list),
    #                                     key=lambda x: x[1])
    #     min_freq = freqs[min_freq_idx]
    #     # min_freq_idx = len(s12_abs_list) / 2  # Note: FOR DEBUG
    # print("min freq idx: ", min_freq_idx, "/", len(freqs))
    # # processing the results
    # if min_freq_idx == 0:
    #     # local minimum is located to the left of current interval
    #     # => shift interval to the left and try again
    #     derivative = (s12_list[1] - s12_list[0]) / df
    #     second_derivative = (s12_list[2] - 2 * s12_list[1] +
    #                          s12_list[0]) / df ** 2
    #     print('resonance located the left of the current interval')
    #     # try adjacent interval to the left
    #     estimated_freq -= freqs_span
    # elif min_freq_idx == (len(freqs) - 1):
    #     # local minimum is located to the right of current interval
    #     # => shift interval to the right and try again
    #     derivative = (s12_list[-1] - s12_list[-2]) / df
    #     second_derivative = (s12_list[-1] - 2 * s12_list[-2] +
    #                          s12_list[-3]) / df ** 2
    #     print(
    #         'resonance located the right of the current interval')
    #     # try adjacent interval to the right
    #     estimated_freq += freqs_span
    # else:
    #     # local minimum is within current interval
    #     print(f"fr = {min_freq:3.5} GHz,  fr_err = {df:.5}")
    #     estimated_freq = min_freq
    #
    # # unreachable code:
    # # TODO: add approximation of the resonance if minimum is nonlocal during corase approximation
    # # fr_approx = (2*derivative/second_derivative) + min_freq
    # # B = -4*derivative**3/second_derivative**2
    # # A = min_freq - 2*derivative**2/second_derivative
    # # print(f"fr = {min_freq:3.3} GHz,  fr_err = not implemented(")
    ''' RESONANCE FINDING SECTION END '''

    ''' RESULT SAVING SECTION START '''
    # # geometry parameters gathering
    # # res_params = design.resonators[
    # #     resonator_idx].get_geometry_params_dict(prefix="worm_")
    # # Z0_params = design.Z0.get_geometry_params_dict(
    # #     prefix="S21Line_")
    # #
    # # from collections import OrderedDict
    # #
    # # all_params = design.get_geometry_parameters()
    #
    # # creating directory with simulation results
    # results_dirname = "resonators_S21"
    # results_dirpath = os.path.join(PROJECT_DIR, results_dirname)
    # #
    # # output_metaFile_path = os.path.join(
    # #     results_dirpath,
    # #     "resonator_waveguide_Q_freq_meta.csv"
    # # )
    # try:
    #     # creating directory
    #     os.mkdir(results_dirpath)
    # except FileExistsError:
    #     pass
    # finally:
    #     # copy result from sonnet folder and rename it accordingly
    #     filename = "res_together" + "-".join(map(str,res_idxs)) + ".cvs"
    #     shutil.copy(
    #         result_path.decode("ascii"),
    #         os.path.join(results_dirpath, filename)
    #     )
    ''' RESULT SAVING SECTION END '''


def simulate_Cqr(resolution=(4e3, 4e3), mode="Cq", pts=3, par_d=10e3, output_fname=None):
    # TODO: 1. make 2d geometry parameters mesh, for simultaneous finding of C_qr and C_q
    #  2. make 3d geometry optimization inside kLayout for simultaneous finding of C_qr, C_q and C_qq

    simulation_id = int(10 * time.time())
    print(f"Simulation id: {simulation_id}")
    ALMOST_ZERO = 1.5e3


    resolution_dx = resolution[0]
    resolution_dy = resolution[1]
    # if linspace is requested with single point it will return
    # lhs border of the interval
    dl_list = np.linspace(-par_d / 2, par_d / 2, pts)
    # dl_list = [0e3]
    from itertools import product

    for dl, res_idx in list(
            product(
                dl_list, range(8)
            )
    ):
        # if res_idx != 0:
        #     continue
        if res_idx != 0:
            continue

        print(f"Calculation for dl={dl}")
        ### DRAWING SECTION START ###

        design = DesignDmon("testScript")
        # adjusting `self.fork_y_span_list` for C_qr
        if mode == "Cqr":
            # design.fork_y_span_list += dl
            design.fork_y_span_list += dl

            if design.fork_y_span_list[res_idx] < ALMOST_ZERO:
                print("Value is negative: ", design.fork_y_span_list)
                design.fork_y_span_list = np.ones_like(design.fork_y_span_list) * ALMOST_ZERO

            # design.fork_x_span_list += 2*dl
            save_fname = "Cqr_Cqr_results.csv"
        elif mode == "Cq":
            # adjusting `cross_len_x` to gain proper E_C
            # design.cross_width_y_list += dl
            # design.cross_width_x_list += dl
            # design.fork_gnd_gap += dl
            # design.cross_gnd_gap_x = design.fork_gnd_gap # TODO: Maybe we shouldn't change both of them
            design.cross_width_y_list += dl


            if design.cross_width_y_list[res_idx] < ALMOST_ZERO:
                print("Value is negative: ", design.cross_width_y_list)
                design.cross_width_y_list = np.ones_like(design.cross_width_y_list) * ALMOST_ZERO
                # design.cross_width_y_list = ALMOST_ZERO

            save_fname = "Cqr_Cq_results.csv"
        else:
            raise ValueError(f"Unknown mode: {mode}")

        print(f"idx = {res_idx}, par val = {design.cross_width_y_list[res_idx]}")

        # exclude coils from simulation (sometimes port is placed onto coil (TODO: fix)
        design.N_coils = [0] * design.NQUBITS
        design.draw_for_Cqr_simulation(res_idx=res_idx)

        worm = design.resonators[res_idx]
        xmonCross = design.xmons[res_idx]
        worm_start = list(worm.primitives.values())[0].start

        # draw open end at the resonators start
        p1 = worm_start - DVector(design.Z_res.b / 2, 0)
        rec = Rectangle(p1, design.Z_res.b, design.Z_res.b / 2,
                        inverse=True)
        rec.place(design.region_ph)

        if worm_start.x < xmonCross.center.x:
            dr = (worm_start - xmonCross.cpw_r.end)
        else:
            dr = (worm_start - xmonCross.cpw_l.end)
        dr.x = abs(dr.x)
        dr.y = abs(dr.y)

        xc_bbx = xmonCross.metal_region.bbox()
        box_side_l = max(xc_bbx.height(), xc_bbx.width())
        dv = 1.2 * DVector(box_side_l, box_side_l)

        crop_box = pya.Box().from_dbox(pya.DBox(
            xmonCross.center + dv,
            xmonCross.center + (-1) * dv
        ))
        design.crop(crop_box)
        dr = DPoint(0, 0) - crop_box.p1

        # finding the furthest edge of cropped resonator`s central line polygon
        # sonnet port will be attached to this edge
        reg1 = worm.metal_region & Region(crop_box)
        reg1.merge()

        port_pt = None
        min_dist = 10e6

        for center_edge in reg1.edges().centers(0, 0).each():
            edge_center = center_edge.p1
            dist = np.min(
                np.abs(
                    [edge_center.x - crop_box.left,
                     edge_center.x - crop_box.right,
                     edge_center.y - crop_box.bottom,
                     edge_center.y - crop_box.top]
                )
            )
            if dist < min_dist:
                min_dist = dist
                port_pt = edge_center
        design.sonnet_ports.append(port_pt)
        # place xmon port
        if xmonCross.sideX_length > xmonCross.sideY_length:
            design.sonnet_ports.append(xmonCross.cpw_l.end)
        elif res_idx % 2 == 0:
            design.sonnet_ports.append(xmonCross.cpw_t.end)
        else:
            design.sonnet_ports.append(xmonCross.cpw_b.end)
        design.transform_region(design.region_ph, DTrans(dr.x, dr.y),
                                trans_ports=True)

        design.show()
        design.lv.zoom_fit()
        ### DRAWING SECTION END ###

        ### SIMULATION SECTION START ###
        ml_terminal = SonnetLab()
        # print("starting connection...")
        from sonnetSim.cMD import CMD

        ml_terminal._send(CMD.SAY_HELLO)
        ml_terminal.clear()
        simBox = SimulationBox(
            crop_box.width(),
            crop_box.height(),
            crop_box.width() / resolution_dx,
            crop_box.height() / resolution_dy
        )

        ml_terminal.set_boxProps(simBox)
        # print("sending cell and layer")
        from sonnetSim.pORT_TYPES import PORT_TYPES

        ports = [
            SonnetPort(design.sonnet_ports[0], PORT_TYPES.AUTOGROUNDED),
            SonnetPort(design.sonnet_ports[1], PORT_TYPES.AUTOGROUNDED)
        ]
        # for sp in ports:
        #     print(sp.point)
        ml_terminal.set_ports(ports)

        ml_terminal.send_polygons(design.cell, design.layer_ph)
        ml_terminal.set_linspace_sweep(0.01, 0.01, 1)
        logging.info("simulating...")
        result_path = ml_terminal.start_simulation(wait=True)
        ml_terminal.release()

        ### SIMULATION SECTION END ###

        ### CALCULATE C_QR CAPACITANCE SECTION START ###
        C12 = None
        with open(result_path.decode("ascii"), "r") as csv_file:
            data_rows = list(csv.reader(csv_file))
            ports_imps_row = data_rows[6]
            R = float(ports_imps_row[0].split(' ')[1])
            data_row = data_rows[8]
            freq0 = float(data_row[0])

            s = [[0, 0], [0, 0]]  # s-matrix
            # print(data_row)`
            for i in range(0, 2):
                for j in range(0, 2):
                    s[i][j] = complex(
                        float(data_row[1 + 2 * (i * 2 + j)]),
                        float(data_row[1 + 2 * (i * 2 + j) + 1]))
            import math
            delta = (1 + s[0][0]) * (1 + s[1][1]) - s[0][1] * s[1][0]
            y11 = 1 / R * ((1 - s[0][0]) * (1 + s[1][1]) + s[0][1] * s[1][
                0]) / delta
            y22 = 1 / R * ((1 - s[1][1]) * (1 + s[0][0]) + s[0][1] * s[1][
                0]) / delta
            C1 = -1e15 / (2 * math.pi * freq0 * 1e9 * (1 / y11).imag)
            C2 = -1e15 / (2 * math.pi * freq0 * 1e9 * (1 / y22).imag)
            # formula taken from https://en.wikipedia.org/wiki/Admittance_parameters#Two_port
            y21 = -2 * s[1][0] / delta * 1 / R
            C12 = 1e15 / (2 * math.pi * freq0 * 1e9 * (1 / y21).imag)

        logging.info(
            f"cross_x_len[{res_idx}] = {design.cross_len_x_list[res_idx] / 1e3}")
        logging.info("C1 = ", C1)
        logging.info("C12 = ", C12)
        logging.info("C2 = ", C2)
        logging.info("------------")  # 12 `-` whitespace
        ### CALCULATE C_QR CAPACITANCE SECTION START ###

        ### SAVING REUSLTS SECTION START ###
        design.layout.write(
            os.path.join(PROJECT_DIR, f"Cqr_{res_idx}_{dl}_um.gds")
        )
        if output_fname is None:
            output_filepath = os.path.join(PROJECT_DIR,
                                           save_fname)
        else:
            output_filepath = output_fname

        if os.path.exists(output_filepath):
            # append data to file
            with open(output_filepath, "a", newline='') as csv_file:
                writer = csv.writer(csv_file)
                writer.writerow(
                    [res_idx,
                     *list(design.get_geometry_parameters().values()), C12,
                     C1, simulation_id]
                )
        else:
            # create file, add header, append data
            with open(output_filepath, "w", newline='') as csv_file:
                writer = csv.writer(csv_file)
                # create header of the file
                writer.writerow(
                    ["res_idx",
                     *list(design.get_geometry_parameters().keys()),
                     "C12, fF", "C1, fF", "simulation_id"])
                writer.writerow(
                    [res_idx,
                     *list(design.get_geometry_parameters().values()), C12,
                     C1, simulation_id]
                )
        ### SAVING REUSLTS SECTION END ###


def simulate_Cqq(q1_idx, q2_idx, resolution=(5e3, 5e3)):
    resolution_dx, resolution_dy = resolution
    x_distance_dx_list = [-5e3, 0, 5e3]
    # x_distance_dx_list = [0]
    for x_distance in x_distance_dx_list:
        ''' DRAWING SECTION START '''
        design = DesignDmon("testScript")
        design.N_coils = [1] * design.NQUBITS
        design.xmon_x_distance += x_distance
        design.resonators_dx += x_distance
        print("xmon_x_distance = ", design.xmon_x_distance)
        design.draw_chip()
        design.create_resonator_objects()
        design.draw_xmons_and_resonators([q1_idx, q2_idx])
        design.show()
        design.layout.write(
            os.path.join(PROJECT_DIR, f"Cqq_{q1_idx}_{q2_idx}_"
                                      f"{x_distance:.3f}_.gds")
        )

        design.layout.clear_layer(design.layer_ph)

        res1, res2 = design.resonators[q1_idx], design.resonators[q2_idx]
        cross1, cross2 = design.xmons[q1_idx], design.xmons[q2_idx]
        cross_corrected1, cross_corrected2 = design.xmons_corrected[
            q1_idx], \
            design.xmons_corrected[q2_idx]
        design.draw_chip()
        cross1.place(design.region_ph)
        cross2.place(design.region_ph)
        # resonator polygons will be adjacent to grounded simulation box
        # thus they will be assumed to be grounded properly (in order to include correction for C11 from C_qr)
        res1.place(design.region_ph)
        res2.place(design.region_ph)

        # print(tmont_metal_width)
        # print(x_side_length)
        # print(list(cross1.get_geometry_params_dict().keys()))
        # print(list(cross1.get_geometry_params_dict().values()))
        # for key, val in cross1.get_geometry_params_dict().items():
        #     print(key, " = ", val)
        # print()
        # process edges of both objects to obtain the most distant edge centers
        # most distant edge centers will be chosen as ports points.
        # Hence, ports will be attached to edge pair with maximum distance.
        from itertools import product
        edgeCenter_cr1_best, edgeCenter_cr2_best = None, None
        max_distance = 0
        edge_centers_it = product(
            cross1.metal_region.edges().centers(0, 0).each(),
            cross2.metal_region.edges().centers(0, 0).each()
        )
        edge_centers_it = map(
            lambda edge_tuple: (edge_tuple[0].p1, edge_tuple[1].p1),
            edge_centers_it
        )
        for edgeCenter_cr1, edgeCenter_cr2 in edge_centers_it:
            centers_d = edgeCenter_cr1.distance(edgeCenter_cr2)
            if centers_d > max_distance:
                edgeCenter_cr1_best, edgeCenter_cr2_best = \
                    edgeCenter_cr1, edgeCenter_cr2
                max_distance = centers_d
            else:
                continue

        design.sonnet_ports.append(edgeCenter_cr1_best)
        design.sonnet_ports.append(edgeCenter_cr2_best)

        crop_box = (cross1.metal_region + cross2.metal_region).bbox()
        crop_box.left -= 4 * (
                cross1.sideX_length + cross2.sideX_length) / 2
        crop_box.bottom -= 4 * (
                cross1.sideY_length + cross2.sideY_length) / 2
        crop_box.right += 4 * (
                cross1.sideX_length + cross2.sideX_length) / 2
        crop_box.top += 4 * (cross1.sideY_length + cross2.sideY_length) / 2
        design.crop(crop_box)
        dr = DPoint(0, 0) - crop_box.p1

        design.transform_region(design.region_ph, DTrans(dr.x, dr.y),
                                trans_ports=True)

        design.show()
        design.lv.zoom_fit()
        '''DRAWING SECTION END'''

        '''SIMULATION SECTION START'''
        ml_terminal = SonnetLab()
        # print("starting connection...")
        from sonnetSim.cMD import CMD

        ml_terminal._send(CMD.SAY_HELLO)
        ml_terminal.clear()
        simBox = SimulationBox(
            crop_box.width(),
            crop_box.height(),
            crop_box.width() / resolution_dx,
            crop_box.height() / resolution_dy
        )
        ml_terminal.set_boxProps(simBox)
        # print("sending cell and layer")
        from sonnetSim.pORT_TYPES import PORT_TYPES

        ports = [
            SonnetPort(design.sonnet_ports[0], PORT_TYPES.AUTOGROUNDED),
            SonnetPort(design.sonnet_ports[1], PORT_TYPES.AUTOGROUNDED)
        ]
        # for sp in ports:
        #     print(sp.point)
        ml_terminal.set_ports(ports)

        ml_terminal.send_polygons(design.cell, design.layer_ph)
        ml_terminal.set_linspace_sweep(0.01, 0.01, 1)
        print("simulating...")
        result_path = ml_terminal.start_simulation(wait=True)
        ml_terminal.release()

        ### SIMULATION SECTION END ###

        ### CALCULATE CAPACITANCE SECTION START ###
        C12 = None
        with open(result_path.decode("ascii"), "r") as csv_file:
            data_rows = list(csv.reader(csv_file))
            ports_imps_row = data_rows[6]
            R = float(ports_imps_row[0].split(' ')[1])
            data_row = data_rows[8]
            freq0 = float(data_row[0])

            s = [[0, 0], [0, 0]]  # s-matrix
            # print(data_row)
            for i in range(0, 2):
                for j in range(0, 2):
                    s[i][j] = complex(float(data_row[1 + 2 * (i * 2 + j)]),
                                      float(data_row[
                                                1 + 2 * (i * 2 + j) + 1]))
            import math

            delta = (1 + s[0][0]) * (1 + s[1][1]) - s[0][1] * s[1][0]
            y11 = 1 / R * ((1 - s[0][0]) * (1 + s[1][1]) + s[0][1] * s[1][
                0]) / delta
            y22 = 1 / R * ((1 - s[1][1]) * (1 + s[0][0]) + s[0][1] * s[1][
                0]) / delta
            C1 = -1e15 / (2 * math.pi * freq0 * 1e9 * (1 / y11).imag)
            C2 = -1e15 / (2 * math.pi * freq0 * 1e9 * (1 / y22).imag)
            # formula taken from https://en.wikipedia.org/wiki/Admittance_parameters#Two_port
            y21 = -2 * s[1][0] / delta * 1 / R
            C12 = 1e15 / (2 * math.pi * freq0 * 1e9 * (1 / y21).imag)

        print("C_12 = ", C12)
        print("C1 = ", C1)
        print("C2 = ", C2)
        print()
        '''CALCULATE CAPACITANCE SECTION END'''

        '''SAVING REUSLTS SECTION START'''
        geometry_params = design.get_geometry_parameters()
        output_filepath = os.path.join(PROJECT_DIR, "Xmon_Cqq_results.csv")
        if os.path.exists(output_filepath):
            # append data to file
            with open(output_filepath, "a", newline='') as csv_file:
                writer = csv.writer(csv_file)
                writer.writerow(
                    [q1_idx, q2_idx, *list(geometry_params.values()),
                     design.xmon_x_distance / 1e3,
                     C1, C12]
                )
        else:
            # create file, add header, append data
            with open(output_filepath, "w", newline='') as csv_file:
                writer = csv.writer(csv_file)
                # create header of the file
                writer.writerow(
                    ["q1_idx", "q2_idx", *list(geometry_params.keys()),
                     "xmon_x_distance, um",
                     "C1, fF", "C12, fF"])
                writer.writerow(
                    [q1_idx, q2_idx, *list(geometry_params.values()),
                     design.xmon_x_distance / 1e3,
                     C1, C12]
                )
        '''SAVING REUSLTS SECTION END'''


def simulate_md_Cg(md_idx, q_idx, resolution=(5e3, 5e3)):
    resolution_dx, resolution_dy = resolution
    # dl_list = np.linspace(-20e3, 20e3, 3)
    dl_list = [0]
    for dl in dl_list:
        design = DesignDmon("testScript")
        if md_idx == 0 or md_idx == 7:
            design.md07_x_dist += dl
        elif 0 < md_idx < 7:
            design.md_line_end_shift.y += dl
            design.md_line_end_shift_y += dl

        design.draw_chip()
        design.create_resonator_objects()
        design.draw_xmons_and_resonators()
        design.draw_readout_waveguide()
        design.draw_josephson_loops()
        design.draw_microwave_drvie_lines()
        design.draw_flux_control_lines()

        design.layout.clear_layer(design.layer_ph)
        design.region_ph.clear()
        design.draw_chip()
        # draw requested qubit cross and md line
        crosses = []
        md_lines = []
        fl_lines = []
        resonators = []
        for res_idx in range(min(q_idx, md_idx), max(q_idx, md_idx) + 1):
            crosses.append(design.xmons[res_idx])
            md_lines.append(design.cpw_md_lines[res_idx])
            # fl_lines.append(design.cpw_fl_lines[res_idx])
            # resonators.append(design.resonators[res_idx])
            crosses[-1].place(design.region_ph)
            md_lines[-1].place(design.region_ph)
            # fl_lines[-1].place(design.region_ph)
            # resonators[-1].place(design.region_ph)

        # target xmon and md line
        t_xmon = design.xmons[q_idx]
        t_md_line = design.cpw_md_lines[md_idx]

        ''' CROP BOX CALCULATION SECTION START '''
        # qubit center
        qc = t_xmon.center
        # direction to end of microwave drive
        md_end = t_md_line.end

        dv = qc - md_end
        mid = (md_end + qc) / 2

        t_xmon_diag = np.sqrt(
            (2 * t_xmon.sideX_length + t_xmon.sideY_width +
             2 * t_xmon.sideX_face_gnd_gap) ** 2 +
            (2 * t_xmon.sideY_length + t_xmon.sideX_width +
             2 * t_xmon.sideY_face_gnd_gap)
        )
        if dv.x > 0:
            dx = t_xmon_diag
        else:
            dx = -t_xmon_diag

        if dv.y > 0:
            dy = t_xmon_diag
        else:
            dy = -t_xmon_diag
        p1 = mid - dv / 2 + DVector(-dx, -dy)
        p2 = mid + dv / 2 + DVector(dx, dy)

        crop_box = pya.Box().from_dbox(
            pya.Box(
                min(p1.x, p2.x), min(p1.y, p2.y),
                max(p1.x, p2.x), max(p1.y, p2.y)
            )
        )
        crop_box_reg = Region(crop_box)
        ''' CROP BOX CALCULATION SECTION END '''

        ''' SONNET PORTS POSITIONS CALCULATION SECTION START '''
        xmon_edges = t_xmon.metal_region.edges().centers(0, 0)
        md_line_creg = t_md_line.metal_region & crop_box_reg
        # md line polygon edges central points
        md_line_edge_cpts = md_line_creg.edges().centers(0, 0)

        # find md line port point that is adjacent to crop box
        md_port_pt = None
        for md_edge_cpt in md_line_edge_cpts.each():
            md_edge_cpt = md_edge_cpt.p1
            x = md_edge_cpt.x
            y = md_edge_cpt.y
            if (abs(y - crop_box.bottom) < 1) or \
                    (abs(y - crop_box.top) < 1) or \
                    (abs(x - crop_box.left) < 1) or \
                    (abs(x - crop_box.right) < 1):
                md_port_pt = md_edge_cpt
                break

        # find point on cross edges centers that is the furthest from md
        # line port point
        cross_port_pt = t_xmon.cpw_r.end
        design.sonnet_ports = [cross_port_pt, md_port_pt]
        ''' SONNET PORTS POSITIONS CALCULATION SECTION END '''

        design.crop(crop_box)
        dr = DPoint(0, 0) - crop_box.p1
        design.transform_region(design.region_ph, DTrans(dr.x, dr.y),
                                trans_ports=True)

        # visulize port positions with left-bottom corner of 100x100 um^2 boxes
        # for pt in design.sonnet_ports:
        #     design.region_ph.insert(pya.Box(pt, pt + DVector(100e3, 100e3)))

        design.show()
        design.lv.zoom_fit()
        design.layout.write(
            os.path.join(
                PROJECT_DIR,
                f"C_md_{md_idx}_q_{q_idx}_{dl}.gds"
            )
        )
        '''DRAWING SECTION END'''

        '''SIMULATION SECTION START'''
        ml_terminal = SonnetLab()
        # print("starting connection...")
        from sonnetSim.cMD import CMD

        ml_terminal._send(CMD.SAY_HELLO)
        ml_terminal.clear()
        simBox = SimulationBox(
            crop_box.width(),
            crop_box.height(),
            crop_box.width() / resolution_dx,
            crop_box.height() / resolution_dy
        )
        ml_terminal.set_boxProps(simBox)
        # print("sending cell and layer")
        from sonnetSim.pORT_TYPES import PORT_TYPES

        ports = [
            SonnetPort(design.sonnet_ports[0], PORT_TYPES.AUTOGROUNDED),
            SonnetPort(design.sonnet_ports[1], PORT_TYPES.AUTOGROUNDED)
        ]
        # for sp in ports:
        #     print(sp.point)
        ml_terminal.set_ports(ports)

        ml_terminal.send_polygons(design.cell, design.layer_ph)
        ml_terminal.set_linspace_sweep(0.01, 0.01, 1)
        print("simulating...")
        result_path = ml_terminal.start_simulation(wait=True)
        ml_terminal.release()

        ### SIMULATION SECTION END ###

        ### CALCULATE CAPACITANCE SECTION START ###
        C12 = None
        with open(result_path.decode("ascii"), "r") as csv_file:
            data_rows = list(csv.reader(csv_file))
            ports_imps_row = data_rows[6]
            R = float(ports_imps_row[0].split(' ')[1])
            data_row = data_rows[8]
            freq0 = float(data_row[0])

            s = [[0, 0], [0, 0]]  # s-matrix
            # print(data_row)
            for i in range(0, 2):
                for j in range(0, 2):
                    s[i][j] = complex(float(data_row[1 + 2 * (i * 2 + j)]),
                                      float(data_row[
                                                1 + 2 * (i * 2 + j) + 1]))
            import math

            delta = (1 + s[0][0]) * (1 + s[1][1]) - s[0][1] * s[1][0]
            y11 = 1 / R * ((1 - s[0][0]) * (1 + s[1][1]) + s[0][1] * s[1][
                0]) / delta
            y22 = 1 / R * ((1 - s[1][1]) * (1 + s[0][0]) + s[0][1] * s[1][
                0]) / delta
            C1 = -1e15 / (2 * math.pi * freq0 * 1e9 * (1 / y11).imag)
            C2 = -1e15 / (2 * math.pi * freq0 * 1e9 * (1 / y22).imag)
            # formula taken from https://en.wikipedia.org/wiki/Admittance_parameters#Two_port
            y21 = -2 * s[1][0] / delta * 1 / R
            C12 = 1e15 / (2 * math.pi * freq0 * 1e9 * (1 / y21).imag)

        print("C_12 = ", C12)
        print("C1 = ", C1)
        print("C2 = ", C2)
        print()
        '''CALCULATE CAPACITANCE SECTION END'''

        '''SAVING REUSLTS SECTION START'''
        geometry_params = design.get_geometry_parameters()
        output_filepath = os.path.join(PROJECT_DIR,
                                       f"Xmon_md_{md_idx}_Cmd.csv")
        if os.path.exists(output_filepath):
            # append data to file
            with open(output_filepath, "a", newline='') as csv_file:
                writer = csv.writer(csv_file)
                writer.writerow(
                    [q_idx, md_idx, *list(geometry_params.values()),
                     C1, C12, C2]
                )
        else:
            # create file, add header, append data
            with open(output_filepath, "w", newline='') as csv_file:
                writer = csv.writer(csv_file)
                # create header of the file
                writer.writerow(
                    ["q_idx", "md_idx", *list(geometry_params.keys()),
                     "C1, fF", "C12, fF", "C2, fF"])
                writer.writerow(
                    [q_idx, md_idx, *list(geometry_params.values()),
                     C1, C12, C2]
                )
        '''SAVING REUSLTS SECTION END'''


if __name__ == "__main__":
    # ''' draw and show design for manual design evaluation '''
    start_mode = ProductionParams.start_mode
    if start_mode == 0:
        print("Drawing mode")
        FABRICATION.OVERETCHING = 0.0e3
        design = DesignDmon("testScript")
        design.draw()
        design.show()
    #
    # design.save_as_gds2(
    #     os.path.join(
    #         PROJECT_DIR,
    #         "Dmon_" + __version__ + "_overetching_0um.gds"
    #     )
    # )
    #
    # FABRICATION.OVERETCHING = 0.5e3
    # design = DesignDmon("testScript")
    # design.draw()
    # design.show()
    # design.save_as_gds2(
    #     os.path.join(
    #         PROJECT_DIR,
    #         "Dmon_" + __version__ + "_overetching_0um5.gds"
    #     )
    # )
    # ''' C_qr sim '''
    elif start_mode == 1:
        print("Simulation mode")
    # simulate_Cqr(resolution=(3e3, 3e3), mode="Cq", pts=3, par_d=10e3)
    # import ctypes  # An included library with Python install.
        simulate_Cqr(resolution=(1e3, 3e3), mode="Cq", pts=3, par_d=ProductionParams.par_d)
    # ctypes.windll.user32.MessageBoxW(0, "Simulation completed", "KLayout simulator", 0)
    # simulate_Cqr(resolution=(1e3, 1e3), mode="Cqr")

    ''' Simulation of C_{q1,q2} in fF '''
    # simulate_Cqq(2, 3, resolution=(1e3, 1e3))

    ''' MD line C_qd for md1,..., md6 '''
    # for md_idx in [0,1]:
    #     for q_idx in range(2):
    #         simulate_md_Cg(md_idx=md_idx, q_idx=q_idx, resolution=(1e3, 1e3))

    ''' Resonators Q and f sim'''
    # simulate_resonators_f_and_Q(resolution=(2e3, 2e3))

    ''' Resonators Q and f when placed together'''
    # simulate_resonators_f_and_Q_together()<|MERGE_RESOLUTION|>--- conflicted
+++ resolved
@@ -161,19 +161,14 @@
 
 class ProductionParams:
     start_mode = 0
-<<<<<<< HEAD
-    par_d = 2e3
+    par_d = 6e3
 
     # 10
     _cross_gnd_gap_x = 10e3
-=======
-    par_d = 6e3
->>>>>>> 5ec9bf5d
 
     _xmon_fork_gnd_gap = 5e3
 
-    # 10
-    _fork_gnd_gap = 250e3
+    _fork_gnd_gap = 10e3
 
     _meander_length_list = [
         3.95e5, # Max ~4.3e5
@@ -186,36 +181,28 @@
         18706.04,
     ]
 
-    _cross_gnd_gap_y_list = np.array(
-        # 10
-        [1e3 * x for x in [100] * 8]
+    _cross_width_y_list = np.array(
+        [1e3 * x for x in [13.2, 8, 6, 36, 50, 4, 19, 3]]
     )
 
-    _cross_width_y_list = np.array(
-        # 4
-        [1e3 * x for x in [15.5, 8, 6, 36, 50, 4, 19, 3]]
-    )
-
     _cross_len_y_list = np.array(
-        # 289
         [1e3 * x for x in
-         [270, 205.0, 211.0, 154.0, 154.0, 258.0, 267.0, 267.0]]
+         [360, 205.0, 211.0, 154.0, 154.0, 258.0, 267.0, 267.0]]
     )
 
     _fork_y_span_list = np.array(
         [
-            # 300
             x * 1e3 for x in
-            [320, 31.5, 13.7, 14.0, 14.0, 71.2, 75.3, 76.2]
+            [327, 31.5, 13.7, 14.0, 14.0, 71.2, 75.3, 76.2]
         ]
     )
 
     _fork_metal_width_list = np.array(
-        [1e3 * x for x in ([9.5] * 3 + [6] * 2 + [10] * 3)]
+        [1e3 * x for x in ([10] * 3 + [6] * 2 + [10] * 3)]
     )
 
     _cross_len_x_list = np.array(
-        [1e3 * x for x in [20, 65.602, 35.098, 0, 0, 196.603,
+        [1e3 * x for x in [129.905, 65.602, 35.098, 0, 0, 196.603,
                            233.873, 233.415]]
     )
 
@@ -254,13 +241,10 @@
         109.66,
     ])
 
-<<<<<<< HEAD
-    # <editor-fold desc="getters">
-=======
     _BC_dy = 4e3
     _TC_dy = 4e3
 
->>>>>>> 5ec9bf5d
+    # <editor-fold desc="getters">
     @staticmethod
     def get_cross_width_y_list():
         return np.copy(ProductionParams._cross_width_y_list)
@@ -310,7 +294,6 @@
         return ProductionParams._fork_gnd_gap
 
     @staticmethod
-<<<<<<< HEAD
     def get_cross_gnd_gap_x():
         return ProductionParams._cross_gnd_gap_x
 
@@ -318,14 +301,14 @@
     def get_cross_gnd_gap_y_list():
         return np.copy(ProductionParams._cross_gnd_gap_y_list)
     # </editor-fold>
-=======
+
+    @staticmethod
     def get_BC_dy():
         return ProductionParams._BC_dy
 
     @staticmethod
     def get_TC_dy():
         return ProductionParams._TC_dy
->>>>>>> 5ec9bf5d
 
 
 class DefaultParams:
@@ -350,6 +333,7 @@
     }
 
 
+
 class DPathCPWStraight(ComplexBase):
     def __init__(self, points, cpw_pars_list, trans_in=None,
                  region_id="default"):
@@ -641,7 +625,7 @@
     def __init__(self, cell_name):
         super().__init__(cell_name)
         # TODO: Debug only
-        # self.id = RANDOM.random()
+        self.id = RANDOM.random()
         dc_bandage_layer_i = pya.LayerInfo(3,
                                            0)  # for DC contact deposition
         self.dc_bandage_reg = Region()
@@ -763,6 +747,7 @@
         # fork at the end of resonator parameters
         self.fork_metal_width_list = ProductionParams.get_fork_metal_width_list()
         self.fork_gnd_gap = ProductionParams.get_fork_gnd_gap()
+        # TODO: Changing here
         self.xmon_fork_gnd_gap = ProductionParams.get_xmon_fork_gnd_gap()
         # fork at the end of resonator parameters
         self.fork_x_span_list = self.cross_width_y_list + + 2 * \
@@ -919,6 +904,8 @@
 
         # self.example_meander = MeanderParams(**DefaultParams.meander_params_dict, line_length=33.3e3)
         # self.meander_params = [self.example_meander] * 8
+        self.meander_params = [MeanderParams(**DefaultParams.meander_params_dict,
+                                             line_length=length) for length in ProductionParams.get_meander_length_list()]
         ### ADDITIONAL VARIABLES SECTION END ###
 
     def draw(self):
@@ -2469,7 +2456,6 @@
     #  2. make 3d geometry optimization inside kLayout for simultaneous finding of C_qr, C_q and C_qq
 
     simulation_id = int(10 * time.time())
-    print(f"Simulation id: {simulation_id}")
     ALMOST_ZERO = 1.5e3
 
 
@@ -2510,21 +2496,11 @@
             # adjusting `cross_len_x` to gain proper E_C
             # design.cross_width_y_list += dl
             # design.cross_width_x_list += dl
-            # design.fork_gnd_gap += dl
-            # design.cross_gnd_gap_x = design.fork_gnd_gap # TODO: Maybe we shouldn't change both of them
-            design.cross_width_y_list += dl
-
-
-            if design.cross_width_y_list[res_idx] < ALMOST_ZERO:
-                print("Value is negative: ", design.cross_width_y_list)
-                design.cross_width_y_list = np.ones_like(design.cross_width_y_list) * ALMOST_ZERO
-                # design.cross_width_y_list = ALMOST_ZERO
+            # design.cross_len_x_list += dl
 
             save_fname = "Cqr_Cq_results.csv"
-        else:
-            raise ValueError(f"Unknown mode: {mode}")
-
-        print(f"idx = {res_idx}, par val = {design.cross_width_y_list[res_idx]}")
+
+        print(f"idx = {res_idx}, par val = {design.fork_y_span_list[res_idx]}")
 
         # exclude coils from simulation (sometimes port is placed onto coil (TODO: fix)
         design.N_coils = [0] * design.NQUBITS
@@ -3132,7 +3108,7 @@
         print("Simulation mode")
     # simulate_Cqr(resolution=(3e3, 3e3), mode="Cq", pts=3, par_d=10e3)
     # import ctypes  # An included library with Python install.
-        simulate_Cqr(resolution=(1e3, 3e3), mode="Cq", pts=3, par_d=ProductionParams.par_d)
+        simulate_Cqr(resolution=(4e3, 4e3), mode="Cqr", pts=3, par_d=ProductionParams.par_d)
     # ctypes.windll.user32.MessageBoxW(0, "Simulation completed", "KLayout simulator", 0)
     # simulate_Cqr(resolution=(1e3, 1e3), mode="Cqr")
 
