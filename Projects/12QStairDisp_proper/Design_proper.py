__version__ = "12QStair_0.0.0.5"

'''
NOTE:
Every array that regards resonators or qubits structures has first axis ordered
in ascending order to qubit idxs.
E.g. self.resonators[1] - resonator that belongs to qubit №1 (starting from 0)

Changes log
12QStair_0.0.0.5
    1. Add concave or convex bridge design opportunities.
    2. Litographic signature of the sample has changed its position
12QStair_0.0.0.4
    1. Add electron convertion rectangles for bandages.
12QStair_0.0.0.3
    1. Change upside-down SQUIDs JJ's dimension. Interchange dx and dy.
'''

# import built-ins
from typing import List
import os
import itertools
import copy

PROJECT_DIR = os.path.dirname(__file__)
import sys
import shutil

sys.path.append(PROJECT_DIR)
from importlib import reload

# import good 3rd party
import numpy as np

# import project specific 3rd party
import pya
from pya import Point, Vector, DPoint, DVector, DEdge, Edges, Region
from pya import DSimplePolygon, SimplePolygon, DPolygon, DBox, Polygon

from pya import DCplxTrans, Trans, DTrans, ICplxTrans

# import project lib
import classLib

reload(classLib)
from classLib.coplanars import CPW, CPW2CPW, CPWParameters, DPathCPW, Bridge1, Intersection
from classLib.chipDesign import ChipDesign, GlobalDesignParameters
from classLib.chipTemplates import CHIP_14x14_20pads
from classLib.marks import MarkBolgar
from classLib.contactPads import ContactPad
from classLib.helpers import fill_holes, split_polygons, extended_region
from classLib.helpers import simulate_cij, save_sim_results, rotate_around
from classLib.shapes import Donut
from classLib.resonators import EMResonatorTL3QbitWormRLTail
from classLib.josJ import AsymSquid
from classLib.testPads import TestStructurePadsSquare
from classLib.shapes import Rectangle

import sonnetSim
reload(sonnetSim)
from sonnetSim import SonnetLab, SonnetPort, SimulationBox
from sonnetSim.cMD import CMD
from sonnetSim.pORT_TYPES import PORT_TYPES

# import local dependencies in case project file is too big
from classLib.baseClasses import ComplexBase
from classLib.helpers import FABRICATION

import globalDefinitions

reload(globalDefinitions)
from globalDefinitions import CHIP, VERT_ARR_SHIFT, SQUID_PARS, PROJECT_DIR

import designElementsGeometry

reload(designElementsGeometry)
from designElementsGeometry import QubitParams, Qubit, QubitsGrid
from designElementsGeometry import DiskConn8Pars
from designElementsGeometry import ConnectivityMap
from designElementsGeometry import ROResonator, ROResonatorParams
from designElementsGeometry import CqrCouplingParamsType1

import Cqq_couplings

reload(Cqq_couplings)
from Cqq_couplings import CqqCouplingType2, CqqCouplingParamsType2
from Cqq_couplings import CqqCouplingType1, CqqCouplingParamsType1


class Design12QStair(ChipDesign):
    def __init__(
        self, cell_name,
        global_design_params: GlobalDesignParameters=GlobalDesignParameters()
    ):
        super().__init__(cell_name, global_design_params=global_design_params)

        ''' DEFINE LYTOGRAPHY LAYERS AND REGIONS '''
        # `Region` objects are used as intermediate buffers for actual
        # `cell.layer`structures. This optimizes logical operations
        # between different layers.

        # for DC contact deposition
        dc_bandage_layer_i = pya.LayerInfo(3, 0)
        self.dc_bandage_reg = Region()
        self.dc_bandage_layer = self.layout.layer(dc_bandage_layer_i)

        info_bridges1 = pya.LayerInfo(4, 0)  # bridge photo layer 1
        self.region_bridges1 = Region()
        self.layer_bridges1 = self.layout.layer(info_bridges1)

        info_bridges2 = pya.LayerInfo(5, 0)  # bridge photo layer 2
        self.region_bridges2 = Region()
        self.layer_bridges2 = self.layout.layer(info_bridges2)

        info_bridges2 = pya.LayerInfo(6, 0)  # bridge photo layer 3
        self.region_bridges3 = Region()
        self.layer_bridges3 = self.layout.layer(info_bridges2)
        self.bridges_support_type = "concave"

        # layer with rectangles that will be converted to the CABL format
        info_el_protection = pya.LayerInfo(7, 0)
        self.region_el_protection = Region()
        self.layer_el_protection = self.layout.layer(info_el_protection)

        self.regions: List[Region] = [
            self.region_ph, self.region_bridges1, self.region_bridges2,
            self.region_el, self.dc_bandage_reg,
            self.region_el_protection, self.region_cut, self.region_bridges3
        ]

        # has to call it once more to add new layers
        # defined in this child of `ChipDesign`
        self.lv.add_missing_layers()

        ''' Connectivity map '''
        self.connectivity_map = ConnectivityMap()

        ''' QUBITS GRID '''
        self.qubits_grid: QubitsGrid = QubitsGrid()
        self.NQUBITS = len(self.qubits_grid.pts_grid)  # 12
        self.qubits: List[Qubit] = [None] * self.NQUBITS
        self.squids: List[AsymSquid] = [None] * self.NQUBITS
        ''' QUBIT COUPLINGS '''
        self.q_couplings: np.array = np.empty(
            (self.NQUBITS, self.NQUBITS),
            dtype=object
        )
        self.circle_hull_d = 5e3
        self.qq_coupling_connectors_map: np.ndarray = ConnectivityMap().qq_coupling_connectors_map

        ''' READOUT RESONATORS '''
        self.resonators_params = ROResonatorParams(qubits_grid=self.qubits_grid)
        self.resonators: List[ROResonator] = [None] * self.NQUBITS
        # TODO: hide into designElementsGeomtry
        self.q_res_connector_idxs: np.ndarray = np.array([4, 4, 0, 4, 4, 0, 0, 4, 0, 0, 4, 0])

        self.q_res_connector_roline_map = self.connectivity_map.q_res_connector_roline_map
        self.q_res_coupling_params: List[
            CqrCouplingParamsType1] = self.resonators_params.q_res_coupling_params

        ''' READOUT LINES '''
        self.ro_lines: List[DPathCPW] = [None] * 2
        self.qCenter_roLine_distance = None

        ''' Microwave control lines '''
        # Z = 49.0538 E_eff = 6.25103 (E = 11.45)
        self.z_md1: CPWParameters = CPWParameters(30e3, 15e3)
        self.z_md2: CPWParameters = CPWParameters(4e3, 4e3)
        self.cpw_md_lines: List[DPathCPW] = [None] * self.NQUBITS
        # length of the smoothing part between normal thick and end-thin cpw for md line
        self.md_line_cpw12_smoothhing = 100e3

        # length ofa thin part of the microwave drive line end
        self.md_line_cpw2_len = 300e3

        ''' Flux control lines '''
        self.cpw_fl_lines: List[DPathCPW] = [None] * self.NQUBITS
        # flux line widths at the end of flux line
        self.flux2ground_left_width = 2e3
        self.flux2ground_right_width = 4e3
        # Z = 49.0538 E_eff = 6.25103 (E = 11.45)
        self.z_fl1: CPWParameters = CPWParameters(30e3, 15e3)
        # Z = 50.136  E_eff = 6.28826 (E = 11.45)
        self.z_fl2: CPWParameters = CPWParameters(10e3, 5.7e3)

        ''' Test structures '''
        self.test_squids_pads: List[TestStructurePadsSquare] = []
        self.test_squids: List[AsymSquid] = []

        ''' Squid bandages '''
        self.bandages_regs_list: List = []
        self.bandage_width = 2.5e3 * np.sqrt(2)
        self.bandage_height = 5e3 * np.sqrt(2)
        self.bandage_r_outer = 2e3
        self.bandage_r_inner = 2e3
        self.bandage_curve_pts_n = 40

        ''' Litography alignment marks '''
        self.marks: List[MarkBolgar] = []
        ''' e-beam litography convertion regions (in addition for squid)'''
        self.test_struct_bandages: List[TestStructurePadsSquare] = []

        ''' CHIP PARAMETERS '''
        self.chip = CHIP
        self.chip_box: pya.DBox = self.chip.box
        # Z = 49.5656 E_eff = 6.30782 (E = 11.45)
        self.z_md_fl: CPWParameters = CPWParameters(10e3, 5.7e3)
        self.ro_line_Z = CPWParameters(width=18e3, gap=10e3)
        self.contact_pads: List[ContactPad] = self.chip.get_contact_pads(
            chip_Z_list=[
                self.ro_line_Z, self.z_md1, self.z_fl1, self.z_md1, self.z_fl1,  # left side
                self.z_fl1, self.z_fl1, self.ro_line_Z, self.z_fl1, self.z_fl1,  # bottom
                self.ro_line_Z, self.z_fl1, self.z_fl1, self.z_fl1, self.z_fl1,  # right
                self.ro_line_Z, self.z_fl1, self.z_md1, self.z_fl1, self.z_md1  # top
            ],
            back_metal_gap=200e3,
            back_metal_width=0e3,
            pad_length=700e3,
            transition_len=250e3
        )

        ''' Bandages avoiding points '''
        self.intersection_points: List[DPoint] = []
        self.resonator_avoid_points: List[DPoint] = []
        self.control_lines_avoid_points: List[DPoint] = []

    def draw(self, design_params=None):
        """

        Parameters
        ----------

        Returns
        -------
        None
        """
        self.draw_chip()
        self.draw_qubits_array()
        self.draw_qq_couplings()

        self.draw_readout_resonators()
        self.draw_microwave_drvie_lines()
        self.draw_flux_control_lines()
        self.draw_readout_lines()

        self.resolve_cpw_intersections()

        self.draw_test_structures()
        self.draw_express_test_structures_pads()
        self.draw_bandages()
        self.draw_el_convertion_regions()

        self.add_chip_marking(
            text_bl=DPoint(9.2e6, 9.6e6),
            chip_name="12_0.0.0.5_" + self.bridges_support_type,
            text_scale=200
        )

        self.draw_litography_alignment_marks()
        self.draw_bridges()
        self.draw_pinning_holes()
        # 4Q_Disp_Xmon v.0.3.0.8 p.12 - ensure that contact pads has no holes
        for contact_pad in self.contact_pads:
            contact_pad.place(self.region_ph)

        self.extend_photo_overetching()
        self.inverse_destination(self.region_ph)
        # convert to gds acceptable polygons (without inner holes)
        self.region_ph.merge()
        self.resolve_holes()
        # convert to litograph readable format. Litograph can't handle
        # polygons with more than 200 vertices.
        self.split_polygons_in_layers(max_pts=180)

        # for processes after litographies
        self.draw_cutting_marks()

        # requested by fabrication team
        self.draw_additional_boxes()

    def split_polygons_in_layers(self, max_pts=200):
        # TODO: add to parent class
        self.region_ph = split_polygons(self.region_ph, max_pts)
        self.region_bridges2 = split_polygons(self.region_bridges2, max_pts)
        for poly in self.region_ph:
            if poly.num_points() > max_pts:
                print("exists photo")
        for poly in self.region_ph:
            if poly.num_points() > max_pts:
                print("exists bridge2")

    def resolve_holes(self):
        # TODO: add to parent class
        for reg in self.regions:
            tmp_reg = Region()
            for poly in reg:
                tmp_reg.insert(poly.resolved_holes())
            reg.clear()
            reg |= tmp_reg

        # TODO: the following code is not working (region_bridges's polygons remain the same)
        # for poly in chain(self.region_bridges2):
        #     poly.resolve_holes()

    def draw_postpone(self):
        """
        Placing elements that were scheduled for postpone drawing.
        Initially implemented to use for geometry parameters sweeps in
        order to be able to change geometry parameters after
        `ChipDesign` class instance is initialized.

        Returns
        -------

        """
        for qubit in self.qubits:
            qubit.place(self.region_ph, region_id="ph")
            qubit.place(self.region_el, region_id="el")

    def draw_chip(self):
        self.region_bridges2.insert(self.chip_box)

        self.region_ph.insert(self.chip_box)
        for contact_pad in self.contact_pads:
            contact_pad.place(self.region_ph)

    def draw_qubits_array(self, new_disk_r=DiskConn8Pars().disk_r, idx_list=None):

        # draw qubits with indexes from `idx_list` if supplied
        if (idx_list is not None) and (len(idx_list) == 0):
            pass
        else:
            # draw all qubits if `idx_list` is not supplied (default behaviour)
            idx_list = range(self.NQUBITS)

        for qubit_idx in idx_list:
            squid_fl_connector_idx = self.connectivity_map.get_squid_connector_idx(qubit_idx)
            pt = self.qubits_grid.get_pt(qubit_idx)

            # # v.12Q_0.0.0.3: interchange dx,dy JJ's dimensions for upside-down SQUIDS
            if qubit_idx in self.connectivity_map.direct_squids_idxs:
                squid_pars = SQUID_PARS
            elif qubit_idx in self.connectivity_map.upsidedown_squids_idxs:
                squid_pars = copy.deepcopy(SQUID_PARS)
                # interchange dx, dy for left JJ (for default orientation)
                squid_pars.SQLBJJ_dy, squid_pars.SQLTJJ_dx = \
                    squid_pars.SQLTJJ_dx, squid_pars.SQLBJJ_dy
                # interchange dx, dy for right JJ (for default orientation)
                squid_pars.SQRBJJ_dy, squid_pars.SQRTJJ_dx = \
                    squid_pars.SQRTJJ_dx, squid_pars.SQRBJJ_dy
            qubit_pars = QubitParams(
                squid_params=squid_pars,
                qubit_cap_params=DiskConn8Pars(disk_r=new_disk_r),
                squid_connector_idx=squid_fl_connector_idx
            )
            qubit = Qubit(
                origin=pt,
                qubit_params=qubit_pars,
                postpone_drawing=False
            )
            self.qubits[qubit_idx] = qubit
            self.squids[qubit_idx] = qubit.squid

            qubit.place(self.region_ph, region_id="ph")
            qubit.place(self.region_el, region_id="el")

            # TODO: not working, qubit.squid.origin is wrong | partially
            #  dealt with defining origin as a connection in `self.init_regions(
            #  `_refresh_named_connections` has to include `self.origin` by default
            # shift squid to suit into scheme
            # qubit.squid.make_trans(DCplxTrans(1, 0, False, 0, -20e3))
            # q_origin = qubit.origin.dup()  # memorize origin
            # # transfer to origin
            # qubit.make_trans(DCplxTrans(1, 0, False, -q_origin))
            # # rotate depending on qubit group
            # if pt_i in [0, 1, 3]:
            #     qubit.make_trans(DCplxTrans(1, -45, False, 0, 0))
            # else:
            #     qubit.make_trans(DCplxTrans(1, -45, True, 0, 0))
            # qubit.make_trans(DCplxTrans(1, 0, False, q_origin))
            qubit.place(self.region_ph, region_id="ph")
            qubit.place(self.region_el, region_id="el")

    def draw_qq_couplings(
        self, donut_metal_width=CqqCouplingParamsType1().donut_metal_width, direct_list=[]
    ):
        it_1d = list(enumerate(self.qubits_grid.pts_grid))
        it_2d = itertools.product(it_1d, it_1d)
        # TODO: refactor code:
        #  `it_2d` and `qq_coupling_connectors_map` has to be putted into the QubitsGrid
        #  datastructure
        for (pt1_1d_idx, pt1), (pt2_1d_idx, pt2) in it_2d:
            # cast (1,2) float arrays into points
            pt1 = DPoint(pt1[0], pt1[1])
            pt2 = DPoint(pt2[0], pt2[1])

            if pt1_1d_idx >= pt2_1d_idx:
                continue

            qq_coupling_connectors_idxs = self.qq_coupling_connectors_map[pt1_1d_idx, pt2_1d_idx]

            if all(
                    [
                        (pt1 - pt2).abs() == 1,  # Manhattan qubits-neighbours
                        (qq_coupling_connectors_idxs >= 0).all(),  # if coupled
                        (len(direct_list) == 0 or (
                                (pt1_1d_idx in direct_list) and (pt2_1d_idx in direct_list)))
                    ]
            ):
                q1_connector_idx = qq_coupling_connectors_idxs[0]
                q2_connector_idx = qq_coupling_connectors_idxs[1]
                qq_coupling = CqqCouplingType1(
                    origin=DPoint(0, 0),
                    params=CqqCouplingParamsType1(
                        donut_metal_width=donut_metal_width,
                        disk1=self.qubits[pt1_1d_idx].disk_cap_shunt,
                        disk2=self.qubits[pt2_1d_idx].disk_cap_shunt,
                        disk1_connector_idx=q1_connector_idx,
                        disk2_connector_idx=q2_connector_idx
                    ),
                    region_id="ph"
                )
                qq_coupling.place(self.region_ph, region_id="ph")
                self.q_couplings[pt1_1d_idx, pt2_1d_idx] = qq_coupling

    def draw_readout_resonators(self, q_idx_direct: int = None):
        """

        Parameters
        ----------
        q_idx_direct : int
            Draw only 1 parcticular resonator
        Returns
        -------

        """
        q_idxs = list(range(12))
        resonator_kw_args_list = list(
            map(
                self.resonators_params.get_resonator_params_by_qubit_idx, q_idxs
            )
        )

        if q_idx_direct is not None:
            q_idx = q_idx_direct
            q_res_connector_idx = self.q_res_connector_idxs[q_idx]

            self.draw_readout_resonator(q_idx, q_res_connector_idx, resonator_kw_args_list)
        else:
            for q_idx, _, q_res_connector_idx, _ in self.q_res_connector_roline_map:
                self.draw_readout_resonator(q_idx, q_res_connector_idx, resonator_kw_args_list)

    def draw_readout_resonator(self, q_idx, q_res_connector_idx, resonator_kw_args_list):
        qubit = self.qubits[q_idx]
        resonator_kw_args = resonator_kw_args_list[q_idx]
        self.q_res_coupling_params[q_idx].disk1_connector_idx = q_res_connector_idx
        self.q_res_coupling_params[q_idx].disk1 = qubit.disk_cap_shunt

        # resonator construction and drawing
        res = ROResonator(
            **resonator_kw_args,
            coupling_pars=self.q_res_coupling_params[q_idx]  # contains qubit coordinates
        )
        res.place(self.region_ph)
        self.resonators[q_idx] = res

    def draw_readout_lines(self):
        # readout line is extended around qubit square in order to
        # fit readout resonators `L_couplings` and left a bit more space
        # for consistent and easy simulation of notch port resonator
        self.qCenter_roLine_distance = abs((self.qubits[10].origin - self.resonators[0].start).x) \
                                       + \
                                       ROResonatorParams.to_line_list[10]
        ro_line_extension = self.qCenter_roLine_distance / 2
        turn_radii = self.ro_line_Z.b * 3
        # readout line 1
        p0_start = self.contact_pads[0].end
        p1_start = p0_start + DPoint(turn_radii, 0)
        p0_end = self.contact_pads[7].end
        # RO line extends by 2 curve radii of the resonator along coupling

        pts_middle = []
        for q_idx in [10, 7, 3, 4, 0, 1]:  # TODO: move this list to geometry config file
            # TODO: fix problem with `origin` not tracking changes after construction had
            #  to use `resonator.start` here for god's sake.
            res_i = self.resonators[q_idx]
            res_i_to_line = self.resonators_params.to_line_list[q_idx]
            res_i_Lcoupling = self.resonators_params.L_coupling_list[q_idx]
            res_i_r = self.resonators_params.res_r_list[q_idx]
            res_i_rotation = DCplxTrans(
                1, self.resonators_params.resonator_rotation_angles[q_idx], False, 0, 0
            )
            p_res_start = res_i.start + \
                          res_i_rotation * DVector(res_i_Lcoupling + 3 * res_i_r, res_i_to_line)
            p_res_end = res_i.start + \
                        res_i_rotation * DVector(-3 * res_i_r, res_i_to_line)
            pts_middle += [p_res_start, p_res_end]

        p1_end = p0_end + DVector(0, 3 * turn_radii)
        p2_end = DVector(pts_middle[-1].x, p1_end.y)
        pts = [p0_start, p1_start] + pts_middle + [p2_end, p1_end, p0_end]
        self.ro_lines[0] = DPathCPW(
            points=pts,
            cpw_parameters=[self.ro_line_Z],
            turn_radii=[turn_radii],
            trans_in=None,
            region_id="ph"
        )
        self.ro_lines[0].place(self.region_ph, region_id="ph")

        # readout line 2
        p0_start = self.contact_pads[15].end
        p1_start = p0_start + DPoint(0, -3 * turn_radii)
        p0_end = self.contact_pads[10].end
        # RO line extends by 2 curve radii of the resonator along coupling

        pts_middle = []
        for q_idx in [11, 8, 9, 5, 6, 2]:  # TODO: move this list to geometry config file
            # TODO: fix fucking problem with `origin` not tracking changes after construction had
            #  to use `resonator.start` here for god's sake.
            res_i = self.resonators[q_idx]
            res_i_to_line = self.resonators_params.to_line_list[q_idx]
            res_i_Lcoupling = self.resonators_params.L_coupling_list[q_idx]
            res_i_r = self.resonators_params.res_r_list[q_idx]
            res_i_rotation = DCplxTrans(
                1, self.resonators_params.resonator_rotation_angles[q_idx], False, 0, 0
            )
            p_res_start = res_i.start + \
                          res_i_rotation * DVector(-3 * res_i_r, res_i_to_line)
            p_res_end = res_i.start + \
                        res_i_rotation * DVector(res_i_Lcoupling + 3 * res_i_r, res_i_to_line)
            pts_middle += [p_res_start, p_res_end]

        p1_end = p0_end + DVector(-turn_radii, 0)

        p2_start = DPoint(pts_middle[0].x, pts_middle[0].y + 2 * turn_radii)
        pts = [p0_start, p1_start, p2_start] + pts_middle + [p1_end, p0_end]
        self.ro_lines[1] = DPathCPW(
            points=pts,
            cpw_parameters=[self.ro_line_Z],
            turn_radii=[turn_radii],
            trans_in=None,
            region_id="ph"
        )
        self.ro_lines[1].place(self.region_ph, region_id="ph")

    def draw_microwave_drvie_lines(self):
        r_turn = 100e3

        q_origin_md_end_d = 220e3

        q_idx = 10
        qubit = self.qubits[q_idx]
        p_start = self.contact_pads[19].end
        p1 = p_start + DVector(0, -0.25e6)
        p2 = DPoint(3.1e6, 12.1e6)
        qubit_center_md_dv_n = p2 - qubit.origin
        qubit_center_md_dv_n /= qubit_center_md_dv_n.abs()
        p_end = qubit.origin + q_origin_md_end_d * qubit_center_md_dv_n
        cpwrl_md = DPathCPW(
            points=[p_start, p1, p2, p_end],
            cpw_parameters=[self.z_md1],
            turn_radii=[r_turn]
        )
        self.cpw_md_lines[q_idx] = cpwrl_md

        q_idx = 11
        qubit = self.qubits[q_idx]
        p_start = self.contact_pads[17].end
        p1 = p_start + DVector(0, -0.25e6)
        p2 = DPoint(5.3e6, 12e6)
        p3 = Point(5.85e6, 9.7e6)
        qubit_center_md_dv_n = p2 - qubit.origin
        qubit_center_md_dv_n /= qubit_center_md_dv_n.abs()
        p_end = qubit.origin + q_origin_md_end_d * qubit_center_md_dv_n
        cpwrl_md = DPathCPW(
            points=[p_start, p1, p2, p3, p_end],
            cpw_parameters=[self.z_md1],
            turn_radii=[r_turn]
        )
        self.cpw_md_lines[q_idx] = cpwrl_md

        q_idx = 7
        qubit = self.qubits[q_idx]
        p_start = self.contact_pads[1].end
        p1 = p_start + DVector(0.25e6, 0)
        p2 = DPoint(3.426e6, 7.077e6)
        p3 = DPoint(4.910e6, 7.077e6)
        qubit_center_md_dv_n = p3 - qubit.origin
        qubit_center_md_dv_n /= qubit_center_md_dv_n.abs()
        p_end = qubit.origin + q_origin_md_end_d * qubit_center_md_dv_n
        cpwrl_md = DPathCPW(
            points=[p_start, p1, p2, p3, p_end],
            cpw_parameters=[self.z_md1],
            turn_radii=[r_turn]
        )
        self.cpw_md_lines[q_idx] = cpwrl_md

        q_idx = 3
        qubit = self.qubits[q_idx]
        p_start = self.contact_pads[3].end
        p1 = p_start + DVector(0.25e6, 0)
        p2 = DPoint(3.72e6, 5.68e6)
        p3 = DPoint(4.56e6, 5.92e6)
        qubit_center_md_dv_n = p3 - qubit.origin
        qubit_center_md_dv_n /= qubit_center_md_dv_n.abs()
        p_end = qubit.origin + q_origin_md_end_d * qubit_center_md_dv_n
        cpwrl_md = DPathCPW(
            points=[p_start, p1, p2, p3, p_end],
            cpw_parameters=[self.z_md1],
            turn_radii=[r_turn]
        )
        self.cpw_md_lines[q_idx] = cpwrl_md

        for i, cpw_md_line in enumerate(self.cpw_md_lines):
            if cpw_md_line is not None:
                self.modify_md_line_end_and_place(
                    cpw_md_line, mod_length=self.md_line_cpw2_len,
                    smoothing=self.md_line_cpw12_smoothhing
                )

    def modify_md_line_end_and_place(self, md_line: DPathCPW, mod_length=100e3, smoothing=20e3):
        """
        Changes coplanar for `mod_length` length from the end of `md_line`.
        Transition region length along the `md_line` is controlled by passing `smoothing` value.

        Notes
        -------
        Unhandled behaviour if transition (smoothing) region overlaps with any number of `CPWArc`s.

        Parameters
        ----------
        md_line : DPathCPW
            line object to modify
        mod_length : float
            length counting from the end of line to be modified
        smoothing : float
            length of smoothing for CPW2CPW transition between normal-thick and end-thin parts

        Returns
        -------
        None
        """
        # make flux line wider to have a less chance to misalign
        # bandage-eBeam-photo layers at the qubit bandage region.
        last_lines = {}
        total_length = 0
        for key, primitive in reversed(list(md_line.primitives.items())):
            last_lines[key] = (primitive)
            total_length += primitive.length()
            if total_length > mod_length:
                break

        # iterate from the end of the line
        # TODO: this is not working, objects already drawn in their corresponding coordinate system
        for key, primitive in list(last_lines.items())[:-1]:
            primitive.width = self.z_md2.width
            primitive.gap = self.z_md2.gap

        transition_line = list(last_lines.values())[-1]
        length_to_mod_left = mod_length - sum(
            [primitive.length() for primitive in
             list(last_lines.values())[:-1]]
        )
        # divide line into 3 sections with proportions `alpha_i`
        beta_2 = smoothing
        beta_3 = length_to_mod_left
        beta_1 = transition_line.length() - (beta_2 + beta_3)
        transition_line_dv = transition_line.end - transition_line.start
        # tangent vector
        transition_line_dv_s = transition_line_dv / transition_line_dv.abs()
        p1 = transition_line.start
        p2 = p1 + beta_1 * transition_line_dv_s
        p3 = p2 + beta_2 * transition_line_dv_s
        p4 = p3 + beta_3 * transition_line_dv_s
        cpw_transition_line1 = CPW(
            start=p1,
            end=p2,
            cpw_params=self.z_md1
        )
        cpw_transition = CPW2CPW(
            Z0=self.z_md1,
            Z1=self.z_md2,
            start=p2, end=p3
        )
        cpw_transition_line2 = CPW(
            start=p3 - 2 * transition_line_dv_s,
            # rounding error correction
            end=p4,
            cpw_params=self.z_md2
        )

        transition_line_name = list(last_lines.keys())[-1]
        new_primitives = {}
        for key, primitive in md_line.primitives.items():
            if key != transition_line_name:
                new_primitives[key] = primitive
            elif key == transition_line_name:
                new_primitives[
                    transition_line_name + "_1"] = cpw_transition_line1
                new_primitives[
                    transition_line_name + "_2"] = cpw_transition
                new_primitives[
                    transition_line_name + "_3"] = cpw_transition_line2

        # make open-circuit end for md line end
        cpw_end = list(last_lines.values())[0]
        end_dv = cpw_end.end - cpw_end.start
        end_dv_s = end_dv / end_dv.abs()
        p1 = cpw_end.end
        p2 = p1 + cpw_end.b / 2 * end_dv_s
        md_open_end = CPW(
            start=p1, end=p2,
            width=0, gap=cpw_transition_line2.b / 2
        )
        new_primitives["md_open_end"] = md_open_end
        md_line.primitives = new_primitives
        md_line.connections[1] = list(md_line.primitives.values())[-1].end
        md_line._refresh_named_connections()
        md_line.place(self.region_ph)

    def draw_flux_control_lines(self):
        r_turn = 100e3

        q_idx = 10
        qubit = self.qubits[q_idx]
        p_start = self.contact_pads[18].end
        p1 = p_start + DVector(0, -0.25e6)
        p_end = qubit.origin + DVector(
            0,
            qubit.disk_cap_shunt.pars.disk_r +
            qubit.disk_cap_shunt.pars.disk_gap
        ) + DVector(8.0169e3, 0)
        p_tr_start = DPoint(p_end.x, 9.7e6)
        fl_dpath = DPathCPW(
            points=[p_start, p1, p_tr_start, p_end],
            cpw_parameters=[self.z_fl1],
            turn_radii=[r_turn]
        )
        self.cpw_fl_lines[q_idx] = fl_dpath

        q_idx = 11
        qubit = self.qubits[q_idx]
        p_start = self.contact_pads[16].end
        p1 = p_start + DVector(0, -0.25e6)
        p_end = qubit.origin + DVector(
            0,
            qubit.disk_cap_shunt.pars.disk_r +
            qubit.disk_cap_shunt.pars.disk_gap
        ) + DVector(8.0169e3, 0)
        p2 = DPoint(6e6, 11e6)
        p_tr_start = DPoint(p_end.x, 9e6)
        fl_dpath = DPathCPW(
            points=[p_start, p1, p2, p_tr_start, p_end],
            cpw_parameters=[self.z_fl1],
            turn_radii=[r_turn]
        )
        self.cpw_fl_lines[q_idx] = fl_dpath

        q_idx = 8
        qubit = self.qubits[q_idx]
        p_start = self.contact_pads[14].end
        p1 = p_start + DVector(-0.25e6, 0)
        p_end = qubit.origin + DVector(
            0,
            qubit.disk_cap_shunt.pars.disk_r + qubit.disk_cap_shunt.pars.disk_gap
        ) + DVector(8.0169e3, 0)
        p2 = DPoint(7.703e6, 10.215e6)
        p3 = DPoint(7.2e6, 9.8e6)
        p4 = DPoint(7.1e6, 8.7e6)
        p_tr_start = DPoint(p_end.x, 7.90e6)
        fl_dpath = DPathCPW(
            points=[p_start, p1, p2, p3, p4, p_tr_start, p_end],
            cpw_parameters=[self.z_fl1],
            turn_radii=[r_turn]
        )
        self.cpw_fl_lines[q_idx] = fl_dpath

        q_idx = 9
        qubit = self.qubits[q_idx]
        p_start = self.contact_pads[13].end
        p1 = p_start + DVector(-0.35e6, 0)
        p_end = qubit.origin + DVector(
            0,
            qubit.disk_cap_shunt.pars.disk_r + qubit.disk_cap_shunt.pars.disk_gap
        ) + DVector(8.0169e3, 0)
        p2 = DPoint(11.6e6, 8.92e6)
        p3 = DPoint(8.842e6, 9.081e6)
        p4 = DPoint(7.902e6, 8.177e6)
        p_tr_start = p_end + DVector(
            0,
            CqqCouplingParamsType1().bendings_disk_center_d
        )
        fl_dpath = DPathCPW(
            points=[p_start, p1, p2, p3, p4, p_tr_start, p_end],
            cpw_parameters=[self.z_fl1],
            turn_radii=[r_turn]
        )
        self.cpw_fl_lines[q_idx] = fl_dpath

        q_idx = 5
        qubit = self.qubits[q_idx]
        p_start = self.contact_pads[12].end
        p1 = p_start + DVector(-3 * r_turn, 0)
        p2 = p1 + DVector(-0.25e6, 0)
        p_end = qubit.origin + DVector(
            0,
            qubit.disk_cap_shunt.pars.disk_r + qubit.disk_cap_shunt.pars.disk_gap
        ) + DVector(8.0169e3, 0)
        p3 = DPoint(11.1e6, 8.31e6)
        p4 = DPoint(9.525e6, 8.414e6)
        p5 = DPoint(8.632e6, 7.466e6)
        p_tr_start = p_end + DVector(
            0,
            CqqCouplingParamsType1().bendings_disk_center_d / 2
        )
        fl_dpath = DPathCPW(
            points=[p_start, p1, p2, p3, p4, p5, p_tr_start, p_end],
            cpw_parameters=[self.z_fl1],
            turn_radii=[r_turn]
        )
        self.cpw_fl_lines[q_idx] = fl_dpath

        q_idx = 6
        qubit = self.qubits[q_idx]
        p_start = self.contact_pads[11].end
        p1 = p_start + DVector(-3 * r_turn, 0)
        p_end = qubit.origin + DVector(
            0,
            qubit.disk_cap_shunt.pars.disk_r + qubit.disk_cap_shunt.pars.disk_gap
        ) + DVector(8.0169e3, 0)
        p2 = DPoint(10.3e6, 7.2e6)
        p_tr_start = p_end + DVector(
            0,
            CqqCouplingParamsType1().bendings_disk_center_d / 2
        )
        fl_dpath = DPathCPW(
            points=[p_start, p1, p2, p_tr_start, p_end],
            cpw_parameters=[self.z_fl1],
            turn_radii=[r_turn]
        )
        self.cpw_fl_lines[q_idx] = fl_dpath

        q_idx = 7
        p_start = self.contact_pads[2].end
        p1 = p_start + DVector(0.25e6, 0)
        p2 = DPoint(3.426e6, 6.905e6)
        qubit = self.qubits[q_idx]
        squid_connector_idx = self.connectivity_map.get_squid_connector_idx(qubit_idx=q_idx)
        fl_line_connector_angle = qubit.qubit_params.qubit_cap_params.connector_angles[
            squid_connector_idx
        ]
        _p_tr_trans = DCplxTrans(1, fl_line_connector_angle, False, 0, 0)
        p_tr_start = qubit.origin + _p_tr_trans * DVector(
            CqqCouplingParamsType1().bendings_disk_center_d, -8.0169e3
        )
        p3 = DPoint(4.9e6, 6.905e6)
        p_end = qubit.origin + _p_tr_trans * DVector(
            qubit.disk_cap_shunt.pars.disk_r +
            qubit.disk_cap_shunt.pars.disk_gap,
            -8.0169e3
        )
        fl_dpath = DPathCPW(
            points=[p_start, p1, p2, p3, p_tr_start, p_end],
            cpw_parameters=[self.z_fl1],
            turn_radii=[r_turn]
        )
        self.cpw_fl_lines[q_idx] = fl_dpath

        q_idx = 3
        p_start = self.contact_pads[4].end
        p1 = p_start + DVector(0.25e6, 0)
        p2 = DPoint(3.87e6, 5.21e6)
        p3 = DPoint(4.89e6, 5.79e6)
        qubit = self.qubits[q_idx]
        squid_connector_idx = self.connectivity_map.get_squid_connector_idx(qubit_idx=q_idx)
        fl_line_connector_angle = qubit.qubit_params.qubit_cap_params.connector_angles[
            squid_connector_idx
        ]
        _p_tr_trans = DCplxTrans(1, fl_line_connector_angle, False, 0, 0)
        p_tr_start = qubit.origin + _p_tr_trans * DVector(
            CqqCouplingParamsType1().bendings_disk_center_d, -8.0169e3
        )
        p_end = qubit.origin + _p_tr_trans * DVector(
            qubit.disk_cap_shunt.pars.disk_r +
            qubit.disk_cap_shunt.pars.disk_gap,
            -8.0169e3
        )
        fl_dpath = DPathCPW(
            points=[p_start, p1, p2, p3, p_tr_start, p_end],
            cpw_parameters=[self.z_fl1],
            turn_radii=[r_turn]
        )
        self.cpw_fl_lines[q_idx] = fl_dpath

        q_idx = 4
        qubit = self.qubits[q_idx]
        p_start = self.contact_pads[5].end
        p1 = p_start + DVector(0, r_turn)
        p_end = qubit.origin + (-1) * DVector(
            8.0169e3,
            qubit.disk_cap_shunt.pars.disk_r +
            qubit.disk_cap_shunt.pars.disk_gap
        )
        p2 = DPoint(4.70e6, 4.43e6)
        p3 = DPoint(5.57e6, 5.36e6)
        p_tr_start = p_end - DVector(
            0,
            CqqCouplingParamsType1().bendings_disk_center_d
        )
        fl_dpath = DPathCPW(
            points=[p_start, p1, p2, p3, p_tr_start, p_end],
            cpw_parameters=[self.z_fl1],
            turn_radii=[r_turn]
        )
        self.cpw_fl_lines[q_idx] = fl_dpath

        q_idx = 0
        qubit = self.qubits[q_idx]
        p_start = self.contact_pads[6].end
        p1 = p_start + DVector(0, r_turn)
        p_end = qubit.origin + (-1) * DVector(
            8.0169e3,
            qubit.disk_cap_shunt.pars.disk_r +
            qubit.disk_cap_shunt.pars.disk_gap
        )
        p2 = DPoint(6.7e6, 3.5e6)
        p3 = DPoint(p2.x, 5.0e6)
        p_tr_start = p_end - DVector(
            0,
            CqqCouplingParamsType1().bendings_disk_center_d
        )
        fl_dpath = DPathCPW(
            points=[p_start, p1, p2, p3, p_tr_start, p_end],
            cpw_parameters=[self.z_fl1],
            turn_radii=[r_turn]
        )
        self.cpw_fl_lines[q_idx] = fl_dpath

        q_idx = 1
        qubit = self.qubits[q_idx]
        p_start = self.contact_pads[8].end
        p1 = p_start + DVector(0, r_turn)
        p_end = qubit.origin + (-1) * DVector(
            8.0169e3,
            qubit.disk_cap_shunt.pars.disk_r +
            qubit.disk_cap_shunt.pars.disk_gap
        )
        p_tr_start = p_end - DVector(
            0,
            CqqCouplingParamsType1().bendings_disk_center_d
        )
        fl_dpath = DPathCPW(
            points=[p_start, p1, p_tr_start, p_end],
            cpw_parameters=[self.z_fl1],
            turn_radii=[r_turn]
        )
        self.cpw_fl_lines[q_idx] = fl_dpath

        q_idx = 2
        qubit = self.qubits[q_idx]
        p_start = self.contact_pads[9].end
        p1 = p_start + DVector(0, r_turn)
        p_end = qubit.origin + (-1) * DVector(
            8.0169e3,
            qubit.disk_cap_shunt.pars.disk_r +
            qubit.disk_cap_shunt.pars.disk_gap
        )
        p_tr_start = p_end - DVector(
            0,
            CqqCouplingParamsType1().bendings_disk_center_d
        )
        fl_dpath = DPathCPW(
            points=[p_start, p1, p_tr_start, p_end],
            cpw_parameters=[self.z_fl1],
            turn_radii=[r_turn]
        )
        self.cpw_fl_lines[q_idx] = fl_dpath

        for flux_line in self.cpw_fl_lines:
            if flux_line is not None:
                self.modify_flux_line_end_and_place(flux_line)
        self.region_ph.merge()

    def modify_flux_line_end_and_place(self, flux_line: DPathCPW):
        # make flux line wider to have a less chance to misalign
        # bandage-eBeam-photo layers at the qubit bandage region.
        last_line = list(flux_line.primitives.values())[-1]
        last_line_name = list(flux_line.primitives.keys())[-1]

        # divide line into 3 sections with proportions `alpha_i`
        alpha_1 = 0.6
        alpha_2 = 0.3
        alpha_3 = 1 - (alpha_1 + alpha_2)
        last_line_dv = last_line.end - last_line.start
        last_line_dv_s = last_line_dv / last_line_dv.abs()
        p1 = last_line.start
        p2 = p1 + alpha_1 * last_line_dv
        p3 = p2 + alpha_2 * last_line_dv
        p4 = p3 + alpha_3 * last_line_dv
        cpw_normal = CPW(
            start=p1,
            end=p2,
            width=self.z_fl1.width,
            gap=self.z_fl1.gap
        )
        cpw_transition = CPW2CPW(
            Z0=self.z_fl1,
            Z1=self.z_fl2,
            start=p2, end=p3
        )
        cpw_thick = CPW(
            start=p3 - 2 * last_line_dv_s,  # rounding error correction
            end=p4,
            width=self.z_fl2.width,
            gap=self.z_fl2.gap
        )

        del flux_line.primitives[last_line_name]
        flux_line.primitives[last_line_name + "_1"] = cpw_normal
        flux_line.primitives[last_line_name + "_2"] = cpw_transition
        flux_line.primitives[last_line_name + "_3"] = cpw_thick

        # tangent vector
        last_line_dv_s = last_line_dv / last_line_dv.abs()
        # normal vector (90deg counterclockwise rotated tangent vector)
        last_line_dv_n = DVector(-last_line_dv_s.y, last_line_dv_s.x)

        # draw mutual inductance for squid, shunted to ground to the right
        # (view from flux line start towards squid)
        p1 = cpw_thick.end - cpw_thick.width / 2 * last_line_dv_n - \
             self.flux2ground_right_width / 2 * last_line_dv_s
        p2 = p1 - cpw_thick.gap * last_line_dv_n
        inductance_cpw = CPW(
            start=p1, end=p2,
            width=self.flux2ground_right_width, gap=0
        )
        flux_line.primitives["fl_end_ind_right"] = inductance_cpw

        # connect central conductor to ground to the left (view from
        # flux line start towards squid)
        p1 = cpw_thick.end + cpw_thick.width / 2 * last_line_dv_n - \
             self.flux2ground_left_width / 2 * last_line_dv_s
        p2 = p1 + cpw_thick.gap * last_line_dv_n
        flux_gnd_cpw = CPW(
            start=p1, end=p2,
            width=self.flux2ground_left_width, gap=0
        )
        flux_line.primitives["fl_end_ind_left"] = flux_gnd_cpw
        flux_line.connections[1] = list(flux_line.primitives.values())[
            -3].end
        flux_line._refresh_named_connections()
        flux_line.place(self.region_ph)

    def resolve_cpw_intersections(self):
        for ctr_lines, ro_line in itertools.product(
                zip(self.cpw_md_lines, self.cpw_fl_lines),
                self.ro_lines
        ):
            for dpathcpw_line in ctr_lines:
                # some qubit do not have control line of the certain type
                if dpathcpw_line is None:
                    continue

                # ro line is placed later and is to be preserved continuous
                result = Intersection.get_intersected_cpws(dpathcpw_line, ro_line)
                if result is not None:
                    cpw1, cpw2 = result
                    intersection_pt = Intersection.resolve_cpw_cpw_intersection(
                        cpw1=cpw1, cpw2=cpw2, cpw_reg=self.region_ph,
                        bridge_reg1=self.region_bridges1, bridge_reg2=self.region_bridges2,
                        bridge_reg3=self.region_bridges3,
                        support_type=self.bridges_support_type
                    )
                    self.intersection_points.append(intersection_pt)

    def draw_test_structures(self):
        # TODO: fix test structure SQUIDs
        """ Triplet of test structures for separate SQUID's JJ and bridges """
        struct_centers = [
            DPoint(1.8e6, 6.0e6),
            DPoint(11e6, 10.7e6),
            DPoint(4.5e6, 3e6)
        ]
        test_struct_gnd_gap = 20e3  # TODO: move to designElementsGeometry
        test_struct_pads_gap = 40e3
        for struct_center in struct_centers:
            ## JJ test structures ##
            dx = SQUID_PARS.SQB_dx / 2 - SQUID_PARS.SQLBT_dx / 2

            # test structure for left JJ's critical currents
            test_struct1 = TestStructurePadsSquare(
                struct_center,
                # gnd gap in test structure is now equal to
                # the same of first xmon cross, where polygon is placed
                gnd_gap=20e3,
                pads_gap=(
                        self.qubits[0].disk_cap_shunt.pars.disk_gap -
                        (
                                self.qubits[0].squid_pimp.length() -
                                self.qubits[0].disk_cap_shunt.pars.disk_r
                        )
                )
            )
            self.test_squids_pads.append(test_struct1)
            test_struct1.place(self.region_ph)

            text_reg = pya.TextGenerator.default_generator().text(
                "56 nA", 0.001, 25, False, 0, 0
            )
            text_bl = test_struct1.empty_rectangle.p1 - DVector(0, 20e3)
            text_reg.transform(
                ICplxTrans(1.0, 0, False, text_bl.x, text_bl.y)
            )
            self.region_ph -= text_reg

            pars_local = copy.deepcopy(SQUID_PARS)
            pars_local.SQRBT_dx = 0
            pars_local.SQRBJJ_dy = 0
            pars_local.bot_wire_x = [-dx]

            squid_center = test_struct1.center
            test_jj = AsymSquid(
                squid_center + DVector(0, -8.0001234e3) + DVector(0, 5.126e3),
                pars_local
            )
            self.test_squids.append(test_jj)
            test_jj.place(self.region_el)

            # test structure with low critical current (#2)
            test_struct2 = TestStructurePadsSquare(
                struct_center + DPoint(0.3e6, 0),
                gnd_gap=20e3,
                pads_gap=(
                        self.qubits[0].disk_cap_shunt.pars.disk_gap -
                        (
                                self.qubits[0].squid_pimp.length() -
                                self.qubits[0].disk_cap_shunt.pars.disk_r
                        )
                )
            )
            self.test_squids_pads.append(test_struct2)
            test_struct2.place(self.region_ph)

            text_reg = pya.TextGenerator.default_generator().text(
                "11 nA", 0.001, 25, False, 0, 0
            )
            text_bl = test_struct2.empty_rectangle.p1 - DVector(0, 20e3)
            text_reg.transform(
                ICplxTrans(1.0, 0, False, text_bl.x, text_bl.y)
            )
            self.region_ph -= text_reg

            pars_local = copy.deepcopy(SQUID_PARS)
            pars_local.SQLBT_dx = 0
            pars_local.SQLBJJ_dy = 0
            pars_local.bot_wire_x = [dx]

            squid_center = test_struct2.center
            test_jj = AsymSquid(
                squid_center + DVector(0, -8.0001234e3) + DVector(0, 5.126e3),
                pars_local
            )
            self.test_squids.append(test_jj)
            test_jj.place(self.region_el)

            # test structure for bridge DC contact (#3)
            test_struct3 = TestStructurePadsSquare(
                struct_center + DPoint(0.6e6, 0)
            )
            test_struct3.place(self.region_ph)
            text_reg = pya.TextGenerator.default_generator().text(
                "3xBrg 100um", 0.001, 25, False, 0, 0
            )
            text_bl = test_struct3.empty_rectangle.p1 - DVector(0, 20e3)
            text_reg.transform(
                ICplxTrans(1.0, 0, False, text_bl.x, text_bl.y)
            )
            self.region_ph -= text_reg

            test_bridges = []
            for i in range(3):
                bridge = Bridge1(
                    test_struct3.center + DPoint(50e3 * (i - 1), 0),
                    gnd2gnd_dy=100e3,
                    gnd_touch_dx=20e3,
                    support_type=self.bridges_support_type
                )
                test_bridges.append(bridge)
                bridge.place(self.region_bridges1, region_id="bridges_1")
                bridge.place(self.region_bridges2, region_id="bridges_2")
                bridge.place(self.region_bridges3, region_id="bridges_3")

        # bandages test structures
        test_dc_el2_centers = [
            DPoint(1.8e6, 7.8e6),
            DPoint(12.5e6, 10.7e6),
            DPoint(4.5e6, 2e6)
        ]
        for struct_center in test_dc_el2_centers:
            test_struct1 = TestStructurePadsSquare(struct_center)
            test_struct1.place(self.region_ph)
            text_reg = pya.TextGenerator.default_generator().text(
                "Bandage", 0.001, 40, False, 0, 0
            )
            text_bl = test_struct1.empty_rectangle.origin + DPoint(
                test_struct1.gnd_gap, -4 * test_struct1.gnd_gap
            )
            text_reg.transform(
                ICplxTrans(1.0, 0, False, text_bl.x, text_bl.y)
            )
            self.region_ph -= text_reg

            rec_width = 10e3
            rec_height = test_struct1.pads_gap + 2 * rec_width
            p1 = struct_center - DVector(rec_width / 2, rec_height / 2)
            dc_rec = Rectangle(p1, rec_width, rec_height)
            dc_rec.place(self.dc_bandage_reg)
            self.test_struct_bandages.append(test_struct1)

    def draw_express_test_structures_pads(self):
        el_pad_height = 30e3
        el_pad_width = 40e3
        # contact wire cpw parameters
        c_cpw = CPWParameters(width=1e3, gap=0)
        for squid, test_pad in zip(
                self.test_squids,
                self.test_squids_pads
        ):
            if not squid.squid_params.SQLBJJ_dy == 0:  # only left JJ is present
                # test pad to the right
                p1 = DPoint(test_pad.top_rec.p2.x, test_pad.center.y)
                p2 = p1 + DVector(-el_pad_width, 0)
                express_test_cpw_right = CPW(
                    start=p1, end=p2,
                    width=el_pad_height, gap=0
                )
                self.region_ph -= express_test_cpw_right.metal_region.sized(10e3)
                express_test_cpw_right.place(self.region_el)

                # right connection
                p3 = squid.TCW.center()
                p4 = DPoint(express_test_cpw_right.center().x, p3.y)
                right_conn_cpw = CPW(
                    start=p3, end=p4,
                    cpw_params=c_cpw
                )
                right_conn_cpw.place(self.region_el)

                # test pad on the left
                p1 = DPoint(test_pad.top_rec.p1.x, test_pad.center.y)
                p2 = p1 + DVector(el_pad_width, 0)
                express_test_cpw_left = CPW(
                    start=p1, end=p2,
                    width=el_pad_height, gap=0
                )
                self.region_ph -= express_test_cpw_left.metal_region.sized(10e3)
                express_test_cpw_left.place(self.region_el)

                p3 = squid.SQLBT.center()
                p4 = DPoint(express_test_cpw_left.center().x, p3.y)
                left_conn_cpw = CPW(
                    start=p3, end=p4,
                    cpw_params=c_cpw
                )
                left_conn_cpw.place(self.region_el)

            elif squid.squid_params.SQLBJJ_dy == 0:  # only right leg is present
                # test pad expanded to the left
                p1 = DPoint(test_pad.top_rec.p1.x, test_pad.center.y)
                p2 = p1 + DVector(el_pad_width, 0)
                express_test_cpw_lleft = CPW(
                    start=p1, end=p2,
                    width=el_pad_height,
                    gap=0
                )
                express_test_cpw_lleft.place(self.region_el)
                self.region_ph -= express_test_cpw_lleft.metal_region.sized(20e3)

                p1 = squid.SQRBT.center()
                p2 = DPoint(express_test_cpw_lleft.center().x, p1.y)
                left_conn_cpw = CPW(
                    start=p1, end=p2,
                    cpw_params=c_cpw
                )
                left_conn_cpw.place(self.region_el)

                # test pad expanded to the right
                p1 = DPoint(test_pad.top_rec.p2.x, test_pad.center.y)
                p2 = p1 + DVector(-el_pad_width, 0)
                express_test_cpw_right = CPW(
                    start=p1, end=p2,
                    width=el_pad_height,
                    gap=0
                )
                express_test_cpw_right.place(self.region_el)
                self.region_ph -= express_test_cpw_right.metal_region.size(20e3)

                p1 = squid.TCW.center()
                p2 = DPoint(express_test_cpw_right.center().x, p1.y)
                right_conn_cpw = CPW(
                    start=p1, end=p2,
                    cpw_params=c_cpw
                )
                right_conn_cpw.place(self.region_el)
                # cut_reg = etc4.metal_region.dup()
                # cut_reg.transform(Trans(Vector(1e3,0))).size(self.photo_recess_d)
                # self.region_ph -= cut_reg
                # self.region_el -= cut_reg

    def draw_bandages(self):
        """
        Returns
        -------

        """
        from itertools import chain
        for squid in chain(
                self.squids,
                self.test_squids
        ):
            # dc contact pad has to be completely
            # inside union of both  e-beam and photo deposed
            # metal regions.
            # `self.dc_cont_clearance` represents minimum distance
            # from dc contact pad`s perimeter to the perimeter of the
            # e-beam and photo-deposed metal perimeter.
            self.bandages_regs_list += self._draw_squid_bandage(
                squid,
                shift2sq_center=0
            )
            # collect all bottom contacts

    def draw_el_convertion_regions(self):
        protection_a = 300e3
        dv = 0.5 * DVector(protection_a, protection_a)

        # squids convertion
        for squid in (self.squids + self.test_squids):
            self.region_el_protection.insert(
                pya.Box().from_dbox(
                    pya.DBox(squid.center - dv, squid.center + dv)
                )
            )

        for test_struct in self.test_struct_bandages:
            self.region_el_protection.insert(
                pya.Box().from_dbox(
                    pya.DBox(test_struct.center - dv, test_struct.center + dv)
                )
            )

    def _draw_squid_bandage(self, squid: AsymSquid = None, shift2sq_center=0):
        # squid direction from bottom to top
        squid_BT_dv = squid.TC.start - squid.TC.end
        squid_BT_dv_s = squid_BT_dv / squid_BT_dv.abs()  # normalized

        bandages_regs_list: List[Region] = []

        # top bandage
        top_bandage_reg = self._get_bandage_reg(
            center=squid.TC.start,
            shift=-shift2sq_center * squid_BT_dv_s
        )
        bandages_regs_list.append(top_bandage_reg)
        self.dc_bandage_reg += top_bandage_reg

        # bottom contacts
        for i, _ in enumerate(squid.squid_params.bot_wire_x):
            BC = squid.BC_list[i]
            bot_bandage_reg = self._get_bandage_reg(
                center=BC.end,
                shift=shift2sq_center * squid_BT_dv_s
            )
            bandages_regs_list.append(bot_bandage_reg)
            self.dc_bandage_reg += bot_bandage_reg

        self._draw_recess(squid=squid)

        return bandages_regs_list

    def _get_bandage_reg(self, center, shift: DVector = DVector(0, 0)):
        center += shift
        rect_lb = center + \
                  DVector(
                      -self.bandage_width / 2,
                      -self.bandage_height / 2
                  )
        bandage_reg = Rectangle(
            origin=rect_lb,
            width=self.bandage_width,
            height=self.bandage_height
        ).metal_region
        bandage_reg.round_corners(
            self.bandage_r_inner,
            self.bandage_r_outer,
            self.bandage_curve_pts_n
        )

        return bandage_reg

    def _draw_recess(self, squid):
        recess_reg = squid.TC.metal_region.dup().size(-1e3)
        self.region_ph -= recess_reg

        # bottom recess(es)
        for i, _ in enumerate(squid.squid_params.bot_wire_x):
            BC = squid.BC_list[i]
            recess_reg = BC.metal_region.dup().size(-1e3)
            self.region_ph -= recess_reg

    def draw_litography_alignment_marks(self):
        marks_centers = [
            DPoint(0.5e6, 13.5e6), DPoint(8.3e6, 13.5e6), DPoint(13.5e6, 13.5e6),
            DPoint(0.5e6, 8.3e6), DPoint(13.5e6, 8.3e6),
            DPoint(0.5e6, 0.5e6), DPoint(8.3e6, 0.5e6), DPoint(13.5e6, 0.5e6)
        ]
        for mark_center in marks_centers:
            self.marks.append(
                MarkBolgar(mark_center)
            )
            self.marks[-1].place(self.region_ph)
            self.marks[-1].place(self.region_bridges1)

    def draw_bridges(self):
        bridges_step = 130e3

        # for readout resonators
        for resonator in self.resonators:
            for name, res_primitive in resonator.primitives.items():
                if "coil" in name:
                    subprimitives = res_primitive.primitives
                    for primitive_name, primitive in subprimitives.items():
                        # place bridges only at arcs of coils
                        # but not on linear segments
                        # Note: "coil0" contains resonator-waveguide coupling as "CPW", hence it
                        # is excluded
                        if "arc" in primitive_name:
                            Bridge1.bridgify_CPW(
                                cpw=primitive,
                                bridges_step=bridges_step, gnd2gnd_dy=70e3,
                                dest=self.region_bridges1, dest2=self.region_bridges2,
                                dest3=self.region_bridges3,
                                support_type=self.bridges_support_type
                            )
                elif any([(skip_name in name) for skip_name in ["fork", "arc"]]):
                    # skip primitives with names that contain "fork" or "arc" as substrings
                    continue
                elif any(
                        [
                            (primitive_type in res_primitive.__class__.__name__)
                            for primitive_type in ["DPathCPW", "CPW", "CPWArc"]
                        ]
                ):
                    # bridgify the rest
                    Bridge1.bridgify_CPW(
                        cpw=res_primitive,
                        bridges_step=bridges_step, gnd2gnd_dy=70e3,
                        dest=self.region_bridges1, dest2=self.region_bridges2,
                        dest3=self.region_bridges3,
                        support_type=self.bridges_support_type,
                        avoid_points=[resonator.res_coulingArc_cpw_path.end],
                        avoid_distances=[30e3]
                    )

        ''' contact wires '''
        # TODO: fix this
        self.control_lines_avoid_points += [squid.center for squid in self.squids]
        self.control_lines_avoid_points += self.intersection_points
        for ctr_line in itertools.chain(self.cpw_md_lines, self.cpw_fl_lines):
            if ctr_line is None:
                continue
            else:
                Bridge1.bridgify_CPW(
                    cpw=ctr_line,
                    bridges_step=bridges_step, gnd2gnd_dy=100e3,
                    dest=self.region_bridges1,
                    dest2=self.region_bridges2,
                    dest3=self.region_bridges3,
                    support_type=self.bridges_support_type,
                    avoid_points=self.control_lines_avoid_points,
                    avoid_distances=[200e3]
                )

        # close bridges for flux contact wires
        for q_idx, cpw_fl in enumerate(self.cpw_fl_lines):
            if cpw_fl is None:
                continue
            dy_list = [30e3, 85e3]
            for dy in dy_list:
                squid_connector_idx = self.connectivity_map.get_squid_connector_idx(qubit_idx=q_idx)
                if squid_connector_idx == 2:
                    pass
                else:
                    dy = -dy
                bridge_center1 = cpw_fl.end + DVector(0, dy)
                br = Bridge1(
                    center=bridge_center1, gnd2gnd_dy=70e3,
                    support_type=self.bridges_support_type,
                    trans_in=Trans.R90
                )
                br.place(dest=self.region_bridges1, region_id="bridges_1")
                br.place(dest=self.region_bridges2, region_id="bridges_2")
                br.place(dest=self.region_bridges3, region_id="bridges_3")

        ''' readout lines  '''
        # collecting avoid points
        # TODO: refactor such that resonator bridgifying process utilizes
        #  `self.resonator_avoid_points`
        self.resonator_avoid_points = []
        resonator_avoid_distances = []
        for res in self.resonators:
            # avoid placing bridges close to thin resonator coupling
            av_pt = res.primitives["coil0"].primitives["cop1"].center()
            self.resonator_avoid_points.append(av_pt)
            avoid_distance = res.L_coupling / 2 + res.r + res.Z0.b / 2
            resonator_avoid_distances.append(avoid_distance)

        ro_lines_avoid_points = self.resonator_avoid_points + self.intersection_points
        # 150 um from intersectoins
        resonator_avoid_distances += [150e3] * len(self.intersection_points)
        for ro_line in self.ro_lines:
            Bridge1.bridgify_CPW(
                cpw=ro_line,
                bridges_step=bridges_step, gnd2gnd_dy=100e3,
                dest=self.region_bridges1, dest2=self.region_bridges2, dest3=self.region_bridges3,
                support_type=self.bridges_support_type,
                avoid_points=ro_lines_avoid_points,
                avoid_distances=resonator_avoid_distances
            )

        ''' Cqq couplings '''
        for cqq_coupling in self.q_couplings.flat:
            if cqq_coupling is not None:
                cpw_to_bridgify = cqq_coupling.primitives["cpw_central"]
                Bridge1.bridgify_CPW(
                    cpw=cpw_to_bridgify,
                    bridges_step=bridges_step, gnd2gnd_dy=100e3,
                    dest=self.region_bridges1, dest2=self.region_bridges2,
                    dest3=self.region_bridges3,
                    support_type=self.bridges_support_type,
                    avoid_points=[cpw_to_bridgify.start, cpw_to_bridgify.end],
                    avoid_distances=[30e3]
                )

    def draw_pinning_holes(self):
        # points that select polygons of interest as if they were clicked at
        selection_pts = [
            Point(0.1e6, 0.1e6),
            Point(self.chip.dx - 0.1e6, self.chip.dy - 0.1e6),
            DPoint(9.7e6, 2.5e6),
            DPoint(0.3e6, 13.7e6)
        ]

        # append grounded polygons inside qubits grid
        for q_idx in [0, 1, 3, 4, 7]:
            selection_pts.append(
                self.qubits[q_idx].origin +
                DVector(self.qubits_grid.dx / 2, self.qubits_grid.dy / 2)
            )

        # creating region of small boxes (polygon selection requires
        # regions)
        dv = DVector(1e3, 1e3)
        selection_regions = [
            Region(pya.Box(pt, pt + dv)) for pt in selection_pts
        ]
        selection_region = Region()
        for reg in selection_regions:
            selection_region += reg

        other_polys_reg = self.region_ph.dup().select_not_interacting(
            selection_region
        )

        reg_to_fill = self.region_ph.dup().select_interacting(
            selection_region
        )
        filled_reg = fill_holes(
            reg_to_fill, d=40e3, width=15e3,
            height=15e3
        )

        self.region_ph = filled_reg + other_polys_reg

    def _transfer_regs2cell(self):
        """

        Returns
        -------

        """
        # this method is used after all drawing
        # have placed their objects on related regions.
        # This design avoids extensive copy/pasting of polygons to/from
        # `cell.shapes` structure.
        super()._transfer_regs2cell()
        self.cell.shapes(self.dc_bandage_layer).insert(self.dc_bandage_reg)
        self.cell.shapes(self.layer_bridges1).insert(self.region_bridges1)
        self.cell.shapes(self.layer_bridges2).insert(self.region_bridges2)
        self.cell.shapes(self.layer_bridges3).insert(self.region_bridges3)
        self.cell.shapes(self.layer_el_protection).insert(
            self.region_el_protection
        )
        self.lv.zoom_fit()

    def draw_additional_boxes(self):
        abox_top_ph = pya.Box(
            Point(self.chip.dx / 2, self.chip.dy / 2) + Point(
                -self.chip.dx * 0.3, self.chip.dx * 0.52
            ),
            Point(self.chip.dx / 2, self.chip.dy / 2) + Point(
                self.chip.dx * 0.3, self.chip.dx * 0.62
            )
        )
        abox_bot_ph = pya.Box(
            Point(self.chip.dx / 2, self.chip.dy / 2) - Point(
                -self.chip.dx * 0.3, self.chip.dx * 0.52
            ),
            Point(self.chip.dx / 2, self.chip.dy / 2) - Point(
                self.chip.dx * 0.3, self.chip.dx * 0.62
            )
        )
        self.region_ph.insert(abox_top_ph)
        self.region_ph.insert(abox_bot_ph)

        abox_top_el = pya.Box(
            Point(self.chip.dx / 2, self.chip.dy / 2) + Point(
                -self.chip.dx * 0.35, self.chip.dx * 0.54
            ),
            Point(self.chip.dx / 2, self.chip.dy / 2) + Point(
                self.chip.dx * 0.35, self.chip.dx * 0.6
            )
        )
        abox_bot_el = pya.Box(
            Point(self.chip.dx / 2, self.chip.dy / 2) - Point(
                -self.chip.dx * 0.35, self.chip.dx * 0.54
            ),
            Point(self.chip.dx / 2, self.chip.dy / 2) - Point(
                self.chip.dx * 0.35, self.chip.dx * 0.6
            )
        )
        self.region_bridges1.insert(abox_top_el)
        self.region_bridges1.insert(abox_bot_el)

        ext_chip_box = self.chip_box.dup()
        ext_chip_box.left -= 2e6
        ext_chip_box.bottom -= 2e6
        ext_chip_box.top += 2e6
        ext_chip_box.right += 2e6
        ext_chip_box = Region(ext_chip_box)
        ext_chip_box -= Region(self.chip_box)
        self.region_bridges2 += ext_chip_box

    def draw_for_res_Q_sim(self, q_idx, border_down=360e3, border_up=200e3):
        self.draw_chip()
        self.draw_qubits_array()
        self.draw_qq_couplings()

        self.draw_readout_resonators(q_idx_direct=q_idx)

        rotated_angle_deg = ROResonatorParams.resonator_rotation_angles[q_idx]
        rotation_center = self.qubits[q_idx].origin.dup()

        self.region_ph.transform(ICplxTrans(1, 0, False, DVector(-rotation_center)))
        self.region_ph.transform(ICplxTrans(1, -rotated_angle_deg, False, 0, 0))
        self.region_ph.transform(ICplxTrans(1, 0, False, DVector(rotation_center)))

        to_line = ROResonatorParams.to_line_list[q_idx]

        p1 = self.qubits[q_idx].origin
        p2 = self.resonators[q_idx].start
        p2 = ICplxTrans(1, -rotated_angle_deg, False, 0, 0) * (
                p2 - rotation_center) + rotation_center
        p2 += DVector(self.resonators[q_idx].L_coupling, to_line)
        p2 = DPoint(p2)

        cent = (p1 + p2) / 2
        bwidth = abs(p1.x - p2.x)
        bheight = abs(p1.y - p2.y)

        readline = CPW(
            start=cent + DVector(bwidth / 2 + border_up, bheight / 2),
            end=cent + DVector(-bwidth / 2 - border_down, bheight / 2),
            cpw_params=CPWParameters(width=20e3, gap=10e3)
        )
        readline.place(self.region_ph)

        dv = DVector(bwidth, bheight)
        crop_box = DBox(
            cent + dv / 2 + DVector(border_up, border_up),
            cent - dv / 2 - DVector(border_down, border_down)
        )
        self.crop(crop_box)

        self.sonnet_ports.append(readline.start)
        self.sonnet_ports.append(readline.end)

        self.transform_region(
            self.region_ph, DTrans(-(cent - dv / 2 - DVector(border_down, border_down))),
            trans_ports=True
        )

        return crop_box


def simulate_res_f_and_Q(q_idx, resolution=(2e3, 2e3), type='freq'):
    ### DRAWING SECTION START ###
    design = Design12QStair("testScript")
    crop_box = design.draw_for_res_Q_sim(q_idx)
    design.show()
    ### DRAWING SECTION END ###

<<<<<<< HEAD
    cur_freqs = [7.395, 7.465, 7.65, 7.485]
    fine_span = 0.02

=======
>>>>>>> 9d8b453c
    if type == 'freq':
        simulate_S_pars(
            design=design,
            crop_box=crop_box,
            filename=f'res_{q_idx}_{design.resonators_params.L1_list[q_idx] / 1e3:.01f}_S_pars.csv',
            min_freq=7.0, max_freq=8.0,
            resolution=resolution
        )
    elif type == 'Q':
        simulate_S_pars(
            design=design,
            crop_box=crop_box,
            filename=f'res_{q_idx}_Q_S_pars.csv',
<<<<<<< HEAD
            min_freq=ROResonatorParams.target_freqs[q_idx] - fine_span/2,
            max_freq=ROResonatorParams.target_freqs[q_idx] + fine_span/2,
=======
            min_freq=ROResonatorParams.current_sim_freqs[q_idx] - 0.01,
            max_freq=ROResonatorParams.current_sim_freqs[q_idx] + 0.01,
>>>>>>> 9d8b453c
            resolution=resolution
        )


def simulate_S_pars(design, crop_box, filename, min_freq=6.0, max_freq=7.0, resolution=(2e3, 2e3)):
    ### SIMULATION SECTION START ###
    ml_terminal = SonnetLab()

    resolution_dx = resolution[0]
    resolution_dy = resolution[1]
    
    # check for client->server sanity
    ml_terminal._send(CMD.SAY_HELLO)
    ml_terminal.clear()
    simBox = SimulationBox(
        crop_box.width(), crop_box.height(),
        crop_box.width() / resolution_dx,
        crop_box.height() / resolution_dy
    )

    ml_terminal.set_boxProps(simBox)

    ports = [
        SonnetPort(prt, PORT_TYPES.AUTOGROUNDED) for prt in design.sonnet_ports
    ]
    ml_terminal.set_ports(ports)
    ml_terminal.send_polygons(design.cell, design.layer_ph)
    ml_terminal.set_ABS_sweep(min_freq, max_freq)
    # print(f"simulating...{resonator_idx}")
    result_path = ml_terminal.start_simulation(wait=True)
    ml_terminal.release()

        #
    import shutil
    import os
    import csv

    # geometry parameters gathering
    all_params = design.resonators_params.get_resonator_params_by_qubit_idx(q_idx=q)

    # creating directory with simulation results
    results_dirname = "resonators_S21"
    results_dirpath = os.path.join(PROJECT_DIR, results_dirname)

    output_metaFile_path = os.path.join(
        results_dirpath,
        "resonator_waveguide_Q_freq_meta.csv"
    )

        # creating directory
    if not os.path.exists(results_dirpath):
        '''
            Directory did not exist. We create it, then we create fresh meta-file.
            Meta-file contain simulation parameters and corresponding
            S-params filename that is located in this directory
        '''
        os.mkdir(results_dirpath)
        with open(output_metaFile_path, "w+",
                  newline='') as csv_file:
            writer = csv.writer(csv_file)
            # create header of the file
            all_params["filename"] = "result_1.csv"
            writer.writerow(list(all_params.keys()))
            # add first parameters row
            reader = csv.reader(csv_file)
            writer.writerow(list(all_params.values()))

    if os.path.exists(output_metaFile_path):
        # both directory and metafile exist
        # counting entries in metafile and generate name for new file for S-parameters
        with open(output_metaFile_path, "r+",
                  newline='') as csv_file:
            reader = csv.reader(csv_file)
            existing_entries_n = len(list(reader)) - 1
            all_params["filename"] = "result_" + str(
                existing_entries_n) + ".csv"

            writer = csv.writer(csv_file)
            # append new values row to file
            writer.writerow(list(all_params.values()))

    # copy result from sonnet folder and rename it accordingly
    print("try to copy result", all_params["filename"])
    print("results dirpath", results_dirpath)
    shutil.copy(
        result_path.decode("ascii"),
        os.path.join(results_dirpath, all_params["filename"])
    )
    design.save_as_gds2(os.path.join(results_dirpath, all_params["filename"][:-4]) + ".gds")
    ##


def simulate_Cqq(q1_idx, q2_idx=None, resolution=(5e3, 5e3)):
    resolution_dx, resolution_dy = resolution
    dl_list = [0, 10e3, 20e3]
    # x_distance_dx_list = [0]
    for dl in dl_list:
        ''' DRAWING SECTION START '''
        design = Design12QStair("testScript")
        design.draw_chip()
        design.draw_qubits_array(new_disk_r=DiskConn8Pars().disk_r)
        design.draw_qq_couplings(donut_metal_width=CqqCouplingParamsType1().donut_metal_width + dl)

        design.show()
        design.lv.zoom_fit()
        design.layout.write(
            os.path.join(
                PROJECT_DIR, f"Cqq_{q1_idx}_{q2_idx}_"
                             f"{dl:.3f}_.gds"
            )
        )
        '''DRAWING SECTION END'''

        ''' SIMULATION SECTION START '''
        if q2_idx is None:  # 1 terminal calculation: self-capacitance calculation
            q1_reg = design.qubits[q1_idx].metal_regions["ph"]
            C1, _, _ = simulate_cij(
                design, env_reg=None, layer=design.layer_ph,
                subregs=[q1_reg],
                resolution=resolution, print_values=True
            )
        else:  # 2 terminal calculation: C1, C2 and C12 capacitances calculated
            q1_reg = design.qubits[q1_idx].metal_regions["ph"]
            q2_reg = design.qubits[q2_idx].metal_regions["ph"]
            C1, C12, C2 = simulate_cij(
                design, env_reg=None, layer=design.layer_ph,
                subregs=[q1_reg, q2_reg],
                resolution=resolution, print_values=True
            )
        ''' SIMULATION SECTION END '''

        '''SAVING REUSLTS SECTION START'''
        output_filepath = os.path.join(
            PROJECT_DIR,
            f"Xmon_Cqq_{q1_idx}_{q2_idx}_results.csv"
        )

        if q2_idx is None:
            save_sim_results(
                output_filepath=output_filepath,
                design=design,
                additional_pars={"C1, fF": C1}
            )
        else:
            save_sim_results(
                output_filepath=output_filepath,
                design=design,
                additional_pars={"C1, fF": C1, "C2, fF": C2, "C12, fF": C12}
            )


def simulate_Cqr(q_idxs: List[int], resolution=(4e3, 4e3)):
    # TODO: 1. make 2d geometry parameters mesh, for simultaneous finding of C_qr and C_q
    #  2. make 3d geometry optimization inside kLayout for simultaneous finding of C_qr,
    #  C_q and C_qq
    # dl_list = np.linspace(-10e3, 10e3, 21)
    donut_disk_d_list = np.array([20e3], dtype=float)
    donut_metal_width_list = np.linspace(10e3, 80e3, 8)
    # dl_list = [0e3]

    for simulation_i, (donut_disk_d, donut_metal_width, q_idx) in list(
            enumerate(
                list(
                    itertools.product(
                        donut_disk_d_list, donut_metal_width_list, q_idxs
                    )
                )
            )
    ):
        ### DRAWING SECTION START ###
        design = Design12QStair("testScript")
        print("simulation #", simulation_i)
        # exclude coils from simulation (sometimes port is placed onto coil (TODO: fix)
        design.q_res_coupling_params[q_idx].donut_disk_d = donut_disk_d
        design.q_res_coupling_params[q_idx].donut_metal_width = donut_metal_width
        design.resonators_params.N_coils_list = [1] * design.NQUBITS
        design.draw_chip()
        design.draw_qubits_array()
        design.draw_qq_couplings()
        design.draw_readout_resonators()
        # design.draw_readout_lines()

        resonator = design.resonators[q_idx]
        res_reg = resonator.metal_region
        qubit = design.qubits[q_idx]
        q_reg = qubit.disk_cap_shunt.metal_region

        # TODO: make simulation such that all polygons (except those with ports are connected to
        #  ground). Now it is tolerable to have some of them (with large capacity to ground) to
        #  stay with floating potential (it will be close to ground plane potential due to their
        #  respectively large capacitance to ground i.e. low impedance to ground).

        box_region = q_reg.sized(1 * q_reg.bbox().width(), 1 * q_reg.bbox().height())

        C1, C12, C2 = simulate_cij(
            design=design, layer=design.layer_ph,
            subregs=[q_reg, res_reg], env_reg=box_region,
            resolution=resolution, print_values=True
        )
        print()
        '''SAVING REUSLTS SECTION START'''
        output_filepath = os.path.join(
            PROJECT_DIR,
            f"Xmon_Cqr_results.csv"
        )
        design.save_as_gds2(
            filename=os.path.join(
                PROJECT_DIR,
                f"ddd_{int(donut_disk_d / 1e3)}_dmw_{int(donut_metal_width / 1e3)}.gds"
            )
        )

        save_sim_results(
            output_filepath=output_filepath,
            design=design,
            additional_pars={
                "q_idx"                : q_idx,
                "resolution"           : resolution,
                "donut_disk_d, um"     : design.q_res_coupling_params[q_idx].donut_disk_d,
                "donut_metal_width, um": design.q_res_coupling_params[q_idx].donut_metal_width,
                "C1, fF"               : C1,
                "C2, fF"               : C2,
                "C12, fF"              : C12
            }
        )


def simulate_md_Cg(q_idx: int, resolution=(5e3, 5e3)):
    # dl_list = np.linspace(-20e3, 20e3, 3)
    dl_list = [0]
    for dl in dl_list:
        design = Design12QStair("testScript")

        design.draw_chip()
        design.draw_qubits_array()
        design.draw_qq_couplings()
        #
        design.draw_readout_resonators(q_idx_direct=q_idx)
        design.draw_microwave_drvie_lines()

        ''' CROP BOX CALCULATION SECTION START '''
        qubit = design.qubits[q_idx]
        q_reg = qubit.disk_cap_shunt.metal_region
        md_line = design.cpw_md_lines[q_idx]
        md_reg = md_line.metal_region

        # TODO: make simulation such that all polygons (except those with ports are connected to
        #  ground). Now it is tolerable to have some of them (with large capacity to ground) to
        #  stay with floating potential (it will be close to ground plane potential due to their
        #  respectively large capacitance to ground i.e. low impedance to ground).

        md_dv_n = -list(md_line.primitives.values())[-1].dr  # goes out from qubit towards md line
        md_dv_n /= md_dv_n.abs()
        md_importance_length = design.md_line_cpw12_smoothhing + 3 / 2 * design.md_line_cpw2_len

        box_region = q_reg.sized(1 * q_reg.bbox().width(), 1 * q_reg.bbox().height()) + \
                     Region(  # add a box-point to region
                         pya.Box(
                             qubit.origin + 2 * md_importance_length * md_dv_n,
                             qubit.origin + 2 * md_importance_length * md_dv_n + DVector(1e3, 1e3)
                         )
                     )
        # and take their smallest enclosing Region
        box_region = Region(box_region.bbox())

        C1, C12, C2 = simulate_cij(
            design=design, layer=design.layer_ph,
            subregs=[q_reg, md_reg], env_reg=box_region,
            resolution=resolution, print_values=True
        )
        print()
        '''SAVING REUSLTS SECTION START'''
        design.save_as_gds2(
            filename=os.path.join(
                PROJECT_DIR,
                f"Cg_md_{q_idx}.gds"
            )
        )

        output_filepath = os.path.join(
            PROJECT_DIR,
            f"Cmd_q_results.csv"
        )
        save_sim_results(
            output_filepath=output_filepath,
            design=design,
            additional_pars={
                "q_idx"                       : q_idx,
                "resolution"                  : resolution,
                "md_line_cpw2_len, um"        : design.md_line_cpw2_len,
                "md_line_cpw12_smoothhing, um": design.md_line_cpw12_smoothhing,
                "C1, fF"                      : C1,
                "C2, fF"                      : C2,
                "C12, fF"                     : C12
            }
        )


if __name__ == "__main__":
    ''' draw and show design for manual design evaluation '''
    FABRICATION.OVERETCHING = 0.0e3
    # design = Design12QStair("testScript", global_design_params=GlobalDesignParameters())
    # design.draw()
    # design.show()

    # test = Cqq_type2("cellName")
    # test.draw()
    # test.show()

    # design.save_as_gds2(
    #     os.path.join(
    #         PROJECT_DIR,
    #         __version__ + "_overetching_0um.gds"
    #     )
    # )

    # FABRICATION.OVERETCHING = 0.5e3
    # design = Design12QStair("testScript")
    # design.draw()
    # design.show()
    # design.save_as_gds2(
    #     os.path.join(
    #         PROJECT_DIR,
    #         "Dmon_" + __version__ + "_overetching_0um5.gds"
    #     )
    # )

    ''' C_qr sim '''
    simulate_Cqr(q_idxs=[0, 5, 7], resolution=(5e3, 5e3))

    ''' Simulation of C_{q1,q2} in fF '''
    simulate_Cqq(q1_idx=5, q2_idx=6, resolution=(2e3, 2e3))

    ''' MD line C_qd for md1,..., md6 '''
    for q_idx in range(12):
        simulate_md_Cg(q_idx=q_idx, resolution=(2e3, 2e3))

    ''' Resonators Q and f sim'''
    for q in range(12):
        simulate_res_f_and_Q(q_idx=q, resolution=(2.5e3, 2.5e3), type="Q")

    ''' Resonators Q and f when placed together'''
    # simulate_resonators_f_and_Q_together()
    # for i in [0, 1, 2, 3]:
    #    simulate_res_f_and_Q(i)<|MERGE_RESOLUTION|>--- conflicted
+++ resolved
@@ -1711,12 +1711,8 @@
     design.show()
     ### DRAWING SECTION END ###
 
-<<<<<<< HEAD
-    cur_freqs = [7.395, 7.465, 7.65, 7.485]
-    fine_span = 0.02
-
-=======
->>>>>>> 9d8b453c
+    second_span = 0.2
+
     if type == 'freq':
         simulate_S_pars(
             design=design,
@@ -1730,13 +1726,8 @@
             design=design,
             crop_box=crop_box,
             filename=f'res_{q_idx}_Q_S_pars.csv',
-<<<<<<< HEAD
-            min_freq=ROResonatorParams.target_freqs[q_idx] - fine_span/2,
-            max_freq=ROResonatorParams.target_freqs[q_idx] + fine_span/2,
-=======
-            min_freq=ROResonatorParams.current_sim_freqs[q_idx] - 0.01,
-            max_freq=ROResonatorParams.current_sim_freqs[q_idx] + 0.01,
->>>>>>> 9d8b453c
+            min_freq=ROResonatorParams.current_sim_freqs[q_idx] - second_span/2,
+            max_freq=ROResonatorParams.current_sim_freqs[q_idx] + second_span/2,
             resolution=resolution
         )
 
