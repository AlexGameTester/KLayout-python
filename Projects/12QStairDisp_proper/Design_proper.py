--- conflicted
+++ resolved
@@ -1424,8 +1424,7 @@
                     donut_disk_d_list, donut_metal_width_list, q_idxs
                 )
             )
-        )
-    )[0:4]:
+    ):
         ### DRAWING SECTION START ###
         design = Design12QStair("testScript")
 
@@ -1437,7 +1436,7 @@
         design.draw_qubits_array()
         design.draw_qq_couplings()
         design.draw_readout_resonators()
-        # design.draw_readout_lines()
+        design.draw_readout_lines()
 
         resonator = design.resonators[q_idx]
         res_reg = resonator.metal_region
@@ -1516,11 +1515,7 @@
     # )
 
     ''' C_qr sim '''
-<<<<<<< HEAD
     # simulate_Cqr(q_idxs=[0], resolution=(4e3, 4e3))
-=======
-    simulate_Cqr(q_idxs=[0], resolution=(2e3, 2e3))
->>>>>>> f48c4699
 
     ''' Simulation of C_{q1,q2} in fF '''
     # simulate_Cqq(q1_idx=5, q2_idx=6, resolution=(2e3, 2e3))
