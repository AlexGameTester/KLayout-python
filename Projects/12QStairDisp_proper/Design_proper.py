__version__ = "12QStair_0.0.0.0"

'''
NOTE:
Every array that regards resonators or qubits structures has first axis ordered
in ascending order to qubit idxs.
E.g. self.resonators[1] - resonator that belongs to qubit №1 (starting from 0)

Changes log
    
'''

# import built-ins
from typing import List
import os
import itertools
import copy

PROJECT_DIR = os.path.dirname(__file__)
import sys
import shutil

sys.path.append(PROJECT_DIR)
from importlib import reload

# import good 3rd party
import numpy as np

# import project specific 3rd party
import pya
from pya import Point, Vector, DPoint, DVector, DEdge, Edges, Region
from pya import DSimplePolygon, SimplePolygon, DPolygon, DBox, Polygon

from pya import DCplxTrans, Trans, DTrans, ICplxTrans

# import project lib
import classLib

reload(classLib)
from classLib.coplanars import CPW, CPW2CPW, CPWParameters, DPathCPW, Bridge1, Intersection
from sonnetSim import SonnetLab, SonnetPort, SimulationBox
from classLib.chipDesign import ChipDesign
from classLib.chipTemplates import CHIP_14x14_20pads
from classLib.marks import MarkBolgar
from classLib.contactPads import ContactPad
from classLib.helpers import fill_holes, split_polygons, extended_region
from classLib.helpers import simulate_cij, save_sim_results, rotate_around
from classLib.shapes import Donut
from classLib.resonators import EMResonatorTL3QbitWormRLTail
from classLib.josJ import AsymSquid
from classLib.testPads import TestStructurePadsSquare
from classLib.shapes import Rectangle

# import local dependencies in case project file is too big
from classLib.baseClasses import ComplexBase
from classLib.helpers import FABRICATION

import globalDefinitions

reload(globalDefinitions)
from globalDefinitions import CHIP, VERT_ARR_SHIFT, SQUID_PARS, PROJECT_DIR

import designElementsGeometry

reload(designElementsGeometry)
from designElementsGeometry import QubitParams, Qubit, QubitsGrid
from designElementsGeometry import DiskConn8Pars
from designElementsGeometry import ConnectivityMap
from designElementsGeometry import ROResonator, ROResonatorParams
from designElementsGeometry import CqrCouplingParamsType1

import Cqq_couplings

reload(Cqq_couplings)
from Cqq_couplings import CqqCouplingType2, CqqCouplingParamsType2
from Cqq_couplings import CqqCouplingType1, CqqCouplingParamsType1


class Design12QStair(ChipDesign):
    def __init__(self, cell_name):
        super().__init__(cell_name)

        ''' DEFINE LYTOGRAPHY LAYERS AND REGIONS '''
        # `Region` objects are used as intermediate buffers for actual
        # `cell.layer`structures. This optimizes logical operations
        # between different layers.

        # for DC contact deposition
        dc_bandage_layer_i = pya.LayerInfo(3, 0)
        self.dc_bandage_reg = Region()
        self.dc_bandage_layer = self.layout.layer(dc_bandage_layer_i)

        info_bridges1 = pya.LayerInfo(4, 0)  # bridge photo layer 1
        self.region_bridges1 = Region()
        self.layer_bridges1 = self.layout.layer(info_bridges1)

        info_bridges2 = pya.LayerInfo(5, 0)  # bridge photo layer 2
        self.region_bridges2 = Region()
        self.layer_bridges2 = self.layout.layer(info_bridges2)

        # layer with rectangles that will be converted to the CABL format
        info_el_protection = pya.LayerInfo(6, 0)
        self.region_el_protection = Region()
        self.layer_el_protection = self.layout.layer(info_el_protection)

        # has to call it once more to add new layers
        # defined in this child of `ChipDesign`
        self.lv.add_missing_layers()

        ''' Connectivity map '''
        self.connectivity_map = ConnectivityMap()

        ''' QUBITS GRID '''
        self.qubits_grid: QubitsGrid = QubitsGrid()
        self.NQUBITS = len(self.qubits_grid.pts_grid)  # 12
        self.qubits: List[Qubit] = [None] * self.NQUBITS
        self.squids: List[AsymSquid] = [None] * self.NQUBITS
        ''' QUBIT COUPLINGS '''
        self.q_couplings: np.array = np.empty(
            (self.NQUBITS, self.NQUBITS),
            dtype=object
        )
        self.circle_hull_d = 5e3
        self.qq_coupling_connectors_map: np.ndarray = ConnectivityMap().qq_coupling_connectors_map

        ''' READOUT RESONATORS '''
        self.resonators_params = ROResonatorParams(qubits_grid=self.qubits_grid)
        self.resonators: List[ROResonator] = [None] * self.NQUBITS
        # TODO: hide into designElementsGeomtry
        self.q_res_connector_idxs: np.ndarray = np.array([4, 4, 0, 4, 4, 0, 0, 4, 0, 0, 4, 0])

        self.q_res_connector_roline_map = self.connectivity_map.q_res_connector_roline_map
        self.q_res_coupling_params: List[
            CqrCouplingParamsType1] = self.resonators_params.q_res_coupling_params

        ''' READOUT LINES '''
        self.ro_lines: List[DPathCPW] = [None] * 3
        self.qCenter_roLine_distance = None

        ''' Microwave control lines '''
        # Z = 49.0538 E_eff = 6.25103 (E = 11.45)
        self.z_md1: CPWParameters = CPWParameters(30e3, 15e3)
        self.z_md2: CPWParameters = CPWParameters(4e3, 4e3)
        self.cpw_md_lines: List[DPathCPW] = [None] * self.NQUBITS
        # length of the smoothing part between normal thick and end-thin cpw for md line
        self.md_line_cpw12_smoothhing = 100e3

        # length ofa thin part of the microwave drive line end
        self.md_line_cpw2_len = 300e3

        ''' Flux control lines '''
        self.cpw_fl_lines: List[DPathCPW] = [None] * self.NQUBITS
        # flux line widths at the end of flux line
        self.flux2ground_left_width = 2e3
        self.flux2ground_right_width = 4e3
        # Z = 49.0538 E_eff = 6.25103 (E = 11.45)
        self.z_fl1: CPWParameters = CPWParameters(30e3, 15e3)
        # Z = 50.136  E_eff = 6.28826 (E = 11.45)
        self.z_fl2: CPWParameters = CPWParameters(10e3, 5.7e3)

        ''' Test structures '''
        self.test_squids_pads: List[TestStructurePadsSquare] = []
        self.test_squids: List[AsymSquid] = []

        ''' Squid bandages '''
        self.bandages_regs_list: List = []
        self.bandage_width = 2.5e3 * np.sqrt(2)
        self.bandage_height = 5e3 * np.sqrt(2)
        self.bandage_r_outer = 2e3
        self.bandage_r_inner = 2e3
        self.bandage_curve_pts_n = 40

        ''' Litography alignment marks '''
        self.marks: List[MarkBolgar] = []

        ''' CHIP PARAMETERS '''
        self.chip = CHIP
        self.chip_box: pya.DBox = self.chip.box
        # Z = 49.5656 E_eff = 6.30782 (E = 11.45)
        self.z_md_fl: CPWParameters = CPWParameters(10e3, 5.7e3)
        self.ro_line_Z = CPWParameters(width=18e3, gap=10e3)
        self.contact_pads: List[ContactPad] = self.chip.get_contact_pads(
            chip_Z_list=[
                self.ro_line_Z, self.z_md1, self.z_fl1, self.z_md1, self.z_fl1,  # left side
                self.z_fl1, self.z_fl1, self.ro_line_Z, self.z_fl1, self.z_fl1,  # bottom
                self.ro_line_Z, self.z_fl1, self.z_fl1, self.z_fl1, self.z_fl1,  # right
                self.ro_line_Z, self.z_fl1,  self.z_md1, self.z_fl1, self.z_md1  # top
            ],
            back_metal_gap=200e3,
            back_metal_width=0e3,
            pad_length=700e3,
            transition_len=250e3
        )

        ''' Bandages avoiding points '''
        self.intersection_points: List[DPoint] = []
        self.resonator_avoid_points: List[DPoint] = []
        self.control_lines_avoid_points: List[DPoint] = []

    def draw(self, design_params=None):
        """

        Parameters
        ----------

        Returns
        -------
        None
        """
        self.draw_chip()
        self.draw_qubits_array()
        # self.draw_qq_couplings()
        #
        self.draw_readout_resonators()
        self.draw_microwave_drvie_lines()
        self.draw_flux_control_lines()
        self.draw_readout_lines()

        self.resolve_intersections()

        # self.draw_test_structures()
        # self.draw_express_test_structures_pads()
        # self.draw_bandages()

        # self.add_chip_marking(text_bl=DPoint(7.5e6, 2e6), chip_name="8Q_0.0.0.1")

        # self.draw_litography_alignment_marks()
        self.draw_bridges()
        # self.draw_pinning_holes()
        # # 4Q_Disp_Xmon v.0.3.0.8 p.12 - ensure that contact pads has no holes
        # for contact_pad in self.contact_pads:
        #     contact_pad.place(self.region_ph)
        # self.extend_photo_overetching()
        # self.inverse_destination(self.region_ph)
        # # convert to gds acceptable polygons (without inner holes)
        # self.draw_cut_marks()
        # self.region_ph.merge()
        # self.resolve_holes()
        # # convert to litograph readable format. Litograph can't handle
        # # polygons with more than 200 vertices.
        # self.split_polygons_in_layers(max_pts=180)

<<<<<<< HEAD
        # for processes after litographies
        self.draw_cutting_marks()
=======
        self.draw_additional_boxes()
>>>>>>> 8bda2fb8

    def draw_postpone(self):
        """
        Placing elements that were scheduled for postpone drawing.
        Initially implemented to use for geometry parameters sweeps in
        order to be able to change geometry parameters after
        `ChipDesign` class instance is initialized.

        Returns
        -------

        """
        for qubit in self.qubits:
            qubit.place(self.region_ph, region_id="ph")
            qubit.place(self.region_el, region_id="el")

    def draw_chip(self):
        self.region_bridges2.insert(self.chip_box)

        self.region_ph.insert(self.chip_box)
        for contact_pad in self.contact_pads:
            contact_pad.place(self.region_ph)

    def draw_qubits_array(self, new_disk_r=DiskConn8Pars().disk_r, idx_list=[]):


        if len(idx_list) > 0:
            for qubit_idx in idx_list:
                squid_connector_idx = self.connectivity_map.get_squid_connector_idx(qubit_idx)
                pt = self.qubits_grid.get_pt(qubit_idx)
                qubit_pars = QubitParams(
                    squid_params=SQUID_PARS,
                    qubit_cap_params=DiskConn8Pars(disk_r=new_disk_r),
                    squid_connector_idx=squid_connector_idx
                )
                qubit = Qubit(
                    origin=pt,
                    qubit_params=qubit_pars,
                    postpone_drawing=False
                )
                self.qubits[qubit_idx] = qubit
                self.squids[qubit_idx] = qubit.squid

                qubit.place(self.region_ph, region_id="ph")
                qubit.place(self.region_el, region_id="el")
        else:
            for qubit_idx in range(self.NQUBITS):
                squid_connector_idx = self.connectivity_map.get_squid_connector_idx(qubit_idx)
                pt = self.qubits_grid.get_pt(qubit_idx)
                qubit_pars = QubitParams(
                    squid_params=SQUID_PARS,
                    qubit_cap_params=DiskConn8Pars(disk_r=new_disk_r),
                    squid_connector_idx=squid_connector_idx
                )
                qubit = Qubit(
                    origin=pt,
                    qubit_params=qubit_pars,
                    postpone_drawing=False
                )
                self.qubits[qubit_idx] = qubit
                self.squids[qubit_idx] = qubit.squid
                # TODO: not working, qubit.squid.origin is wrong | partially
                #  dealt with defining origin as a connection in `self.init_regions(
                #  `_refresh_named_connections` has to include `self.origin` by default
                # shift squid to suit into scheme
                # qubit.squid.make_trans(DCplxTrans(1, 0, False, 0, -20e3))
                # q_origin = qubit.origin.dup()  # memorize origin
                # # transfer to origin
                # qubit.make_trans(DCplxTrans(1, 0, False, -q_origin))
                # # rotate depending on qubit group
                # if pt_i in [0, 1, 3]:
                #     qubit.make_trans(DCplxTrans(1, -45, False, 0, 0))
                # else:
                #     qubit.make_trans(DCplxTrans(1, -45, True, 0, 0))
                # qubit.make_trans(DCplxTrans(1, 0, False, q_origin))
                qubit.place(self.region_ph, region_id="ph")
                qubit.place(self.region_el, region_id="el")

    def draw_qq_couplings(
        self, donut_metal_width=CqqCouplingParamsType1().donut_metal_width, direct_list=[]
    ):
        it_1d = list(enumerate(self.qubits_grid.pts_grid))
        it_2d = itertools.product(it_1d, it_1d)
        # TODO: refactor code:
        #  `it_2d` and `qq_coupling_connectors_map` has to be putted into the QubitsGrid
        #  datastructure
        for (pt1_1d_idx, pt1), (pt2_1d_idx, pt2) in it_2d:
            # cast (1,2) float arrays into points
            pt1 = DPoint(pt1[0], pt1[1])
            pt2 = DPoint(pt2[0], pt2[1])

            if pt1_1d_idx >= pt2_1d_idx:
                continue

            qq_coupling_connectors_idxs = self.qq_coupling_connectors_map[pt1_1d_idx, pt2_1d_idx]

            if all(
                    [
                        (pt1 - pt2).abs() == 1,  # Manhattan qubits-neighbours
                        (qq_coupling_connectors_idxs >= 0).all(),  # if coupled
                        (len(direct_list) == 0 or (
                                (pt1_1d_idx in direct_list) and (pt2_1d_idx in direct_list)))
                    ]
            ):
                q1_connector_idx = qq_coupling_connectors_idxs[0]
                q2_connector_idx = qq_coupling_connectors_idxs[1]
                qq_coupling = CqqCouplingType1(
                    origin=DPoint(0, 0),
                    params=CqqCouplingParamsType1(
                        donut_metal_width=donut_metal_width,
                        disk1=self.qubits[pt1_1d_idx].disk_cap_shunt,
                        disk2=self.qubits[pt2_1d_idx].disk_cap_shunt,
                        disk1_connector_idx=q1_connector_idx,
                        disk2_connector_idx=q2_connector_idx
                    ),
                    region_id="ph"
                )
                qq_coupling.place(self.region_ph, region_id="ph")
                self.q_couplings[pt1_1d_idx, pt2_1d_idx] = qq_coupling

    def draw_readout_resonators(self, q_idx_direct=None):
        q_idxs = list(range(12))
        resonator_kw_args_list = list(
            map(
                self.resonators_params.get_resonator_params_by_qubit_idx, q_idxs
            )
        )

        if q_idx_direct is not None:
            q_idx = q_idx_direct
            q_res_connector_idx = self.q_res_connector_idxs[q_idx]

            self.draw_readout_resonator(q_idx, q_res_connector_idx, resonator_kw_args_list)
        else:
            for q_idx, _, q_res_connector_idx, _ in self.q_res_connector_roline_map:
                self.draw_readout_resonator(q_idx, q_res_connector_idx, resonator_kw_args_list)

    def draw_readout_resonator(self, q_idx, q_res_connector_idx, resonator_kw_args_list):
        qubit = self.qubits[q_idx]
        resonator_kw_args = resonator_kw_args_list[q_idx]
        self.q_res_coupling_params[q_idx].disk1_connector_idx = q_res_connector_idx
        self.q_res_coupling_params[q_idx].disk1 = qubit.disk_cap_shunt

        # resonator construction and drawing
        res = ROResonator(
            **resonator_kw_args,
            coupling_pars=self.q_res_coupling_params[q_idx]  # contains qubit coordinates
        )
        res.place(self.region_ph)
        self.resonators[q_idx] = res

    def draw_readout_lines(self):
        # readout line is extended around qubit square in order to
        # fit readout resonators `L_couplings` and left a bit more space
        # for consistent and easy simulation of notch port resonator
        self.qCenter_roLine_distance = abs((self.qubits[10].origin - self.resonators[0].start).x) \
                                       + \
                                       ROResonatorParams.to_line_list[10]
        ro_line_extension = self.qCenter_roLine_distance / 2
        turn_radii = self.ro_line_Z.b * 3
        # readout line 1
        p0_start = self.contact_pads[0].end
        p1_start = p0_start + DPoint(turn_radii, 0)
        p0_end = self.contact_pads[7].end
        # RO line extends by 2 curve radii of the resonator along coupling

        pts_middle = []
        for q_idx in [10, 7, 3, 4, 0, 1]:
            # TODO: fix fucking problem with `origin` not tracking changes after construction had
            #  to use `resonator.start` here for god's sake.
            res_i = self.resonators[q_idx]
            res_i_to_line = self.resonators_params.to_line_list[q_idx]
            res_i_Lcoupling = self.resonators_params.L_coupling_list[q_idx]
            res_i_r = self.resonators_params.res_r_list[q_idx]
            res_i_rotation = DCplxTrans(
                1, self.resonators_params.resonator_rotation_angles[q_idx], False, 0, 0
            )
            p_res_start = res_i.start + \
                          res_i_rotation * DVector(res_i_Lcoupling + 3 * res_i_r, res_i_to_line)
            p_res_end = res_i.start + \
                        res_i_rotation * DVector(-3 * res_i_r, res_i_to_line)
            pts_middle += [p_res_start, p_res_end]

        p1_end = p0_end + DVector(0, 3 * turn_radii)
        p2_end = DVector(pts_middle[-1].x, p1_end.y)
        pts = [p0_start, p1_start] + pts_middle + [p2_end, p1_end, p0_end]
        self.ro_lines[0] = DPathCPW(
            points=pts,
            cpw_parameters=[self.ro_line_Z],
            turn_radii=[turn_radii],
            trans_in=None,
            region_id="ph"
        )
        self.ro_lines[0].place(self.region_ph, region_id="ph")

        # readout line 2
        p0_start = self.contact_pads[15].end
        p1_start = p0_start + DPoint(0, -3 * turn_radii)
        p0_end = self.contact_pads[10].end
        # RO line extends by 2 curve radii of the resonator along coupling

        pts_middle = []
        for q_idx in [11, 8, 9, 5, 6, 2]:
            # TODO: fix fucking problem with `origin` not tracking changes after construction had
            #  to use `resonator.start` here for god's sake.
            res_i = self.resonators[q_idx]
            res_i_to_line = self.resonators_params.to_line_list[q_idx]
            res_i_Lcoupling = self.resonators_params.L_coupling_list[q_idx]
            res_i_r = self.resonators_params.res_r_list[q_idx]
            res_i_rotation = DCplxTrans(
                1, self.resonators_params.resonator_rotation_angles[q_idx], False, 0, 0
            )
            p_res_start = res_i.start + \
                        res_i_rotation * DVector(-3 * res_i_r, res_i_to_line)
            p_res_end = res_i.start + \
                          res_i_rotation * DVector(res_i_Lcoupling + 3 * res_i_r, res_i_to_line)
            pts_middle += [p_res_start, p_res_end]

        p1_end = p0_end + DVector(-turn_radii, 0)

        p2_start = DPoint(pts_middle[0].x, pts_middle[0].y + 2*turn_radii)
        pts = [p0_start, p1_start, p2_start] + pts_middle + [p1_end, p0_end]
        self.ro_lines[1] = DPathCPW(
            points=pts,
            cpw_parameters=[self.ro_line_Z],
            turn_radii=[turn_radii],
            trans_in=None,
            region_id="ph"
        )
        self.ro_lines[1].place(self.region_ph, region_id="ph")

    def draw_microwave_drvie_lines(self):
        r_turn = 100e3

        q_origin_md_end_d = 220e3

        q_idx = 10
        qubit = self.qubits[q_idx]
        p_start = self.contact_pads[19].end
        p1 = p_start + DVector(0, -0.25e6)
        p2 = DPoint(3.1e6, 12.1e6)
        qubit_center_md_dv_n = p2 - qubit.origin
        qubit_center_md_dv_n /= qubit_center_md_dv_n.abs()
        p_end = qubit.origin + q_origin_md_end_d * qubit_center_md_dv_n
        cpwrl_md = DPathCPW(
            points=[p_start, p1, p2, p_end],
            cpw_parameters=[self.z_md1],
            turn_radii=[r_turn]
        )
        self.cpw_md_lines[q_idx] = cpwrl_md

        q_idx = 11
        qubit = self.qubits[q_idx]
        p_start = self.contact_pads[17].end
        p1 = p_start + DVector(0, -0.25e6)
        p2 = DPoint(5.3e6, 12e6)
        p3 = Point(5.85e6, 9.7e6)
        qubit_center_md_dv_n = p2 - qubit.origin
        qubit_center_md_dv_n /= qubit_center_md_dv_n.abs()
        p_end = qubit.origin + q_origin_md_end_d * qubit_center_md_dv_n
        cpwrl_md = DPathCPW(
            points=[p_start, p1, p2, p3, p_end],
            cpw_parameters=[self.z_md1],
            turn_radii=[r_turn]
        )
        self.cpw_md_lines[q_idx] = cpwrl_md

        q_idx = 7
        qubit = self.qubits[q_idx]
        p_start = self.contact_pads[1].end
        p1 = p_start + DVector(0.25e6, 0)
        p2 = DPoint(3.426e6, 7.137e6)
        p3 = DPoint(4.910e6, 7.137e6)
        qubit_center_md_dv_n = p3 - qubit.origin
        qubit_center_md_dv_n /= qubit_center_md_dv_n.abs()
        p_end = qubit.origin + q_origin_md_end_d*qubit_center_md_dv_n
        cpwrl_md = DPathCPW(
            points=[p_start, p1, p2, p3, p_end],
            cpw_parameters=[self.z_md1],
            turn_radii=[r_turn]
        )
        self.cpw_md_lines[q_idx] = cpwrl_md

        q_idx = 3
        qubit = self.qubits[q_idx]
        p_start = self.contact_pads[3].end
        p1 = p_start + DVector(0.25e6, 0)
        p2 = DPoint(3.72e6, 5.68e6)
        p3 = DPoint(4.56e6, 5.92e6)
        qubit_center_md_dv_n = p3 - qubit.origin
        qubit_center_md_dv_n /= qubit_center_md_dv_n.abs()
        p_end = qubit.origin + q_origin_md_end_d * qubit_center_md_dv_n
        cpwrl_md = DPathCPW(
            points=[p_start, p1, p2, p3, p_end],
            cpw_parameters=[self.z_md1],
            turn_radii=[r_turn]
        )
        self.cpw_md_lines[q_idx] = cpwrl_md

        for i, cpw_md_line in enumerate(self.cpw_md_lines):
            if cpw_md_line is not None:
                self.modify_md_line_end_and_place(
                    cpw_md_line, mod_length=self.md_line_cpw2_len,
                    smoothing=self.md_line_cpw12_smoothhing
                )

    def modify_md_line_end_and_place(
        self, md_line: DPathCPW,
        mod_length=100e3, smoothing=20e3
    ):
        """
        Changes coplanar for `mod_length` length from the end of `md_line`.
        Transition region length along the `md_line` is controlled by passing `smoothing` value.

        Notes
        -------
        Unhandled behaviour if transition (smoothing) region overlaps with any number of `CPWArc`s.

        Parameters
        ----------
        md_line : DPathCPW
            line object to modify
        mod_length : float
            length counting from the end of line to be modified
        smoothing : float
            length of smoothing for CPW2CPW transition between normal-thick and end-thin parts

        Returns
        -------
        None
        """
        # make flux line wider to have a less chance to misalign
        # bandage-eBeam-photo layers at the qubit bandage region.
        last_lines = {}
        total_length = 0
        for key, primitive in reversed(list(md_line.primitives.items())):
            last_lines[key] = (primitive)
            total_length += primitive.length()
            if total_length > mod_length:
                break

        # iterate from the end of the line
        # TODO: this is not working, objects already drawn in their corresponding coordinate system
        for key, primitive in list(last_lines.items())[:-1]:
            primitive.width = self.z_md2.width
            primitive.gap = self.z_md2.gap

        transition_line = list(last_lines.values())[-1]
        length_to_mod_left = mod_length - sum(
            [primitive.length() for primitive in
             list(last_lines.values())[:-1]]
        )
        # divide line into 3 sections with proportions `alpha_i`
        beta_2 = smoothing
        beta_3 = length_to_mod_left
        beta_1 = transition_line.length() - (beta_2 + beta_3)
        transition_line_dv = transition_line.end - transition_line.start
        # tangent vector
        transition_line_dv_s = transition_line_dv / transition_line_dv.abs()
        p1 = transition_line.start
        p2 = p1 + beta_1 * transition_line_dv_s
        p3 = p2 + beta_2 * transition_line_dv_s
        p4 = p3 + beta_3 * transition_line_dv_s
        cpw_transition_line1 = CPW(
            start=p1,
            end=p2,
            cpw_params=self.z_md1
        )
        cpw_transition = CPW2CPW(
            Z0=self.z_md1,
            Z1=self.z_md2,
            start=p2, end=p3
        )
        cpw_transition_line2 = CPW(
            start=p3 - 2 * transition_line_dv_s,
            # rounding error correction
            end=p4,
            cpw_params=self.z_md2
        )

        transition_line_name = list(last_lines.keys())[-1]
        new_primitives = {}
        for key, primitive in md_line.primitives.items():
            if key != transition_line_name:
                new_primitives[key] = primitive
            elif key == transition_line_name:
                new_primitives[
                    transition_line_name + "_1"] = cpw_transition_line1
                new_primitives[
                    transition_line_name + "_2"] = cpw_transition
                new_primitives[
                    transition_line_name + "_3"] = cpw_transition_line2

        # make open-circuit end for md line end
        cpw_end = list(last_lines.values())[0]
        end_dv = cpw_end.end - cpw_end.start
        end_dv_s = end_dv / end_dv.abs()
        p1 = cpw_end.end
        p2 = p1 + cpw_end.b / 2 * end_dv_s
        md_open_end = CPW(
            start=p1, end=p2,
            width=0, gap=cpw_transition_line2.b / 2
        )
        new_primitives["md_open_end"] = md_open_end
        md_line.primitives = new_primitives
        md_line.connections[1] = list(md_line.primitives.values())[-1].end
        md_line._refresh_named_connections()
        md_line.place(self.region_ph)

    def draw_flux_control_lines(self):
        r_turn = 100e3

        q_idx = 10
        qubit = self.qubits[q_idx]
        p_start = self.contact_pads[18].end
        p1 = p_start + DVector(0, -0.25e6)
        p_end = qubit.origin + DVector(
            0,
            qubit.disk_cap_shunt.pars.disk_r + \
            qubit.disk_cap_shunt.pars.disk_gap
        ) + DVector(8.0169e3, 0)
        p_tr_start = DPoint(p_end.x, 9.7e6)
        fl_dpath = DPathCPW(
            points=[p_start, p1, p_tr_start, p_end],
            cpw_parameters=[self.z_fl1],
            turn_radii=[r_turn]
        )
        self.cpw_fl_lines[q_idx] = fl_dpath

        q_idx = 11
        qubit = self.qubits[q_idx]
        p_start = self.contact_pads[16].end
        p1 = p_start + DVector(0, -0.25e6)
        p_end = qubit.origin + DVector(
            0,
            qubit.disk_cap_shunt.pars.disk_r + \
            qubit.disk_cap_shunt.pars.disk_gap
        ) + DVector(8.0169e3, 0)
        p2 = DPoint(6e6, 11e6)
        p_tr_start = DPoint(p_end.x, 9e6)
        fl_dpath = DPathCPW(
            points=[p_start, p1, p2, p_tr_start, p_end],
            cpw_parameters=[self.z_fl1],
            turn_radii=[r_turn]
        )
        self.cpw_fl_lines[q_idx] = fl_dpath

        q_idx = 8
        qubit = self.qubits[q_idx]
        p_start = self.contact_pads[14].end
        p1 = p_start + DVector(-0.25e6, 0)
        p_end = qubit.origin + DVector(
            0,
            qubit.disk_cap_shunt.pars.disk_r + qubit.disk_cap_shunt.pars.disk_gap
        ) + DVector(8.0169e3, 0)
        p2 = DPoint(7.703e6, 10.215e6)
        p3 = DPoint(7.2e6, 9.8e6)
        p4 = DPoint(7.1e6, 8.7e6)
        p_tr_start = DPoint(p_end.x, 7.90e6)
        fl_dpath = DPathCPW(
            points=[p_start, p1, p2, p3, p4, p_tr_start, p_end],
            cpw_parameters=[self.z_fl1],
            turn_radii=[r_turn]
        )
        self.cpw_fl_lines[q_idx] = fl_dpath

        q_idx = 9
        qubit = self.qubits[q_idx]
        p_start = self.contact_pads[13].end
        p1 = p_start + DVector(-0.35e6, 0)
        p_end = qubit.origin + DVector(
            0,
            qubit.disk_cap_shunt.pars.disk_r + qubit.disk_cap_shunt.pars.disk_gap
        ) + DVector(8.0169e3, 0)
        p2 = DPoint(11.6e6, 8.92e6)
        p3 = DPoint(8.842e6, 9.081e6)
        p4 = DPoint(7.902e6, 8.177e6)
        p_tr_start = p_end + DVector(
            0,
            CqqCouplingParamsType1().bendings_disk_center_d
        )
        fl_dpath = DPathCPW(
            points=[p_start, p1, p2, p3, p4, p_tr_start, p_end],
            cpw_parameters=[self.z_fl1],
            turn_radii=[r_turn]
        )
        self.cpw_fl_lines[q_idx] = fl_dpath

        q_idx = 5
        qubit = self.qubits[q_idx]
        p_start = self.contact_pads[12].end
        p1 = p_start + DVector(-3*r_turn, 0)
        p2 = p1 + DVector(-0.25e6, 0)
        p_end = qubit.origin + DVector(
            0,
            qubit.disk_cap_shunt.pars.disk_r + qubit.disk_cap_shunt.pars.disk_gap
        ) + DVector(8.0169e3, 0)
        p3 = DPoint(11.1e6, 8.31e6)
        p4 = DPoint(9.525e6, 8.414e6)
        p5 = DPoint(8.632e6, 7.466e6)
        p_tr_start = p_end + DVector(
            0,
            CqqCouplingParamsType1().bendings_disk_center_d/2
        )
        fl_dpath = DPathCPW(
            points=[p_start, p1, p2, p3, p4, p5, p_tr_start, p_end],
            cpw_parameters=[self.z_fl1],
            turn_radii=[r_turn]
        )
        self.cpw_fl_lines[q_idx] = fl_dpath

        q_idx = 6
        qubit = self.qubits[q_idx]
        p_start = self.contact_pads[11].end
        p1 = p_start + DVector(-3 * r_turn, 0)
        p_end = qubit.origin + DVector(
            0,
            qubit.disk_cap_shunt.pars.disk_r + qubit.disk_cap_shunt.pars.disk_gap
        ) + DVector(8.0169e3, 0)
        p2 = DPoint(10.3e6, 7.2e6)
        p_tr_start = p_end + DVector(
            0,
            CqqCouplingParamsType1().bendings_disk_center_d/2
        )
        fl_dpath = DPathCPW(
            points=[p_start, p1, p2, p_tr_start, p_end],
            cpw_parameters=[self.z_fl1],
            turn_radii=[r_turn]
        )
        self.cpw_fl_lines[q_idx] = fl_dpath

        q_idx = 7
        p_start = self.contact_pads[2].end
        p1 = p_start + DVector(0.25e6, 0)
        p2 = DPoint(3.426e6, 6.905e6)
        qubit = self.qubits[q_idx]
        squid_connector_idx = self.connectivity_map.get_squid_connector_idx(qubit_idx=q_idx)
        fl_line_connector_angle = qubit.qubit_params.qubit_cap_params.connector_angles[
            squid_connector_idx
        ]
        _p_tr_trans = DCplxTrans(1, fl_line_connector_angle, False, 0, 0)
        p_tr_start = qubit.origin + _p_tr_trans * DVector(
            CqqCouplingParamsType1().bendings_disk_center_d, -8.0169e3
        )
        p3 = DPoint(4.9e6, 6.905e6)
        p_end = qubit.origin + _p_tr_trans * DVector(
            qubit.disk_cap_shunt.pars.disk_r +
            qubit.disk_cap_shunt.pars.disk_gap,
            -8.0169e3
        )
        fl_dpath = DPathCPW(
            points=[p_start, p1, p2, p3, p_tr_start, p_end],
            cpw_parameters=[self.z_fl1],
            turn_radii=[r_turn]
        )
        self.cpw_fl_lines[q_idx] = fl_dpath

        q_idx = 3
        p_start = self.contact_pads[4].end
        p1 = p_start + DVector(0.25e6, 0)
        p2 = DPoint(3.87e6, 5.21e6)
        p3 = DPoint(4.89e6, 5.79e6)
        qubit = self.qubits[q_idx]
        squid_connector_idx = self.connectivity_map.get_squid_connector_idx(qubit_idx=q_idx)
        fl_line_connector_angle = qubit.qubit_params.qubit_cap_params.connector_angles[
            squid_connector_idx
        ]
        _p_tr_trans = DCplxTrans(1, fl_line_connector_angle, False, 0, 0)
        p_tr_start = qubit.origin + _p_tr_trans * DVector(
            CqqCouplingParamsType1().bendings_disk_center_d, -8.0169e3
        )
        p_end = qubit.origin + _p_tr_trans * DVector(
            qubit.disk_cap_shunt.pars.disk_r +
            qubit.disk_cap_shunt.pars.disk_gap,
            -8.0169e3
        )
        fl_dpath = DPathCPW(
            points=[p_start, p1, p2, p3, p_tr_start, p_end],
            cpw_parameters=[self.z_fl1],
            turn_radii=[r_turn]
        )
        self.cpw_fl_lines[q_idx] = fl_dpath

        q_idx = 4
        qubit = self.qubits[q_idx]
        p_start = self.contact_pads[5].end
        p1 = p_start + DVector(0, r_turn)
        p_end = qubit.origin + (-1)*DVector(
            8.0169e3,
            qubit.disk_cap_shunt.pars.disk_r + \
            qubit.disk_cap_shunt.pars.disk_gap
        )
        p2 = DPoint(4.70e6, 4.43e6)
        p3 = DPoint(5.57e6, 5.36e6)
        p_tr_start = p_end - DVector(
            0,
            CqqCouplingParamsType1().bendings_disk_center_d
        )
        fl_dpath = DPathCPW(
            points=[p_start, p1, p2, p3, p_tr_start, p_end],
            cpw_parameters=[self.z_fl1],
            turn_radii=[r_turn]
        )
        self.cpw_fl_lines[q_idx] = fl_dpath

        q_idx = 0
        qubit = self.qubits[q_idx]
        p_start = self.contact_pads[6].end
        p1 = p_start + DVector(0, r_turn)
        p_end = qubit.origin + (-1) * DVector(
            8.0169e3,
            qubit.disk_cap_shunt.pars.disk_r + \
            qubit.disk_cap_shunt.pars.disk_gap
        )
        p2 = DPoint(6.7e6, 3.5e6)
        p3 = DPoint(p2.x, 5.0e6)
        p_tr_start = p_end - DVector(
            0,
            CqqCouplingParamsType1().bendings_disk_center_d
        )
        fl_dpath = DPathCPW(
            points=[p_start, p1, p2, p3, p_tr_start, p_end],
            cpw_parameters=[self.z_fl1],
            turn_radii=[r_turn]
        )
        self.cpw_fl_lines[q_idx] = fl_dpath

        q_idx = 1
        qubit = self.qubits[q_idx]
        p_start = self.contact_pads[8].end
        p1 = p_start + DVector(0, r_turn)
        p_end = qubit.origin + (-1) * DVector(
            8.0169e3,
            qubit.disk_cap_shunt.pars.disk_r + \
            qubit.disk_cap_shunt.pars.disk_gap
        )
        p_tr_start = p_end - DVector(
            0,
            CqqCouplingParamsType1().bendings_disk_center_d
        )
        fl_dpath = DPathCPW(
            points=[p_start, p1, p_tr_start, p_end],
            cpw_parameters=[self.z_fl1],
            turn_radii=[r_turn]
        )
        self.cpw_fl_lines[q_idx] = fl_dpath

        q_idx = 2
        qubit = self.qubits[q_idx]
        p_start = self.contact_pads[9].end
        p1 = p_start + DVector(0, r_turn)
        p_end = qubit.origin + (-1) * DVector(
            8.0169e3,
            qubit.disk_cap_shunt.pars.disk_r + \
            qubit.disk_cap_shunt.pars.disk_gap
        )
        p_tr_start = p_end - DVector(
            0,
            CqqCouplingParamsType1().bendings_disk_center_d
        )
        fl_dpath = DPathCPW(
            points=[p_start, p1, p_tr_start, p_end],
            cpw_parameters=[self.z_fl1],
            turn_radii=[r_turn]
        )
        self.cpw_fl_lines[q_idx] = fl_dpath

        for flux_line in self.cpw_fl_lines:
            if flux_line is not None:
                self.modify_flux_line_end_and_place(flux_line)
        self.region_ph.merge()

    def modify_flux_line_end_and_place(self, flux_line: DPathCPW):
        # make flux line wider to have a less chance to misalign
        # bandage-eBeam-photo layers at the qubit bandage region.
        last_line = list(flux_line.primitives.values())[-1]
        last_line_name = list(flux_line.primitives.keys())[-1]

        # divide line into 3 sections with proportions `alpha_i`
        alpha_1 = 0.6
        alpha_2 = 0.3
        alpha_3 = 1 - (alpha_1 + alpha_2)
        last_line_dv = last_line.end - last_line.start
        last_line_dv_s = last_line_dv / last_line_dv.abs()
        p1 = last_line.start
        p2 = p1 + alpha_1 * last_line_dv
        p3 = p2 + alpha_2 * last_line_dv
        p4 = p3 + alpha_3 * last_line_dv
        cpw_normal = CPW(
            start=p1,
            end=p2,
            width=self.z_fl1.width,
            gap=self.z_fl1.gap
        )
        cpw_transition = CPW2CPW(
            Z0=self.z_fl1,
            Z1=self.z_fl2,
            start=p2, end=p3
        )
        cpw_thick = CPW(
            start=p3 - 2 * last_line_dv_s,  # rounding error correction
            end=p4,
            width=self.z_fl2.width,
            gap=self.z_fl2.gap
        )

        del flux_line.primitives[last_line_name]
        flux_line.primitives[last_line_name + "_1"] = cpw_normal
        flux_line.primitives[last_line_name + "_2"] = cpw_transition
        flux_line.primitives[last_line_name + "_3"] = cpw_thick

        # tangent vector
        last_line_dv_s = last_line_dv / last_line_dv.abs()
        # normal vector (90deg counterclockwise rotated tangent vector)
        last_line_dv_n = DVector(-last_line_dv_s.y, last_line_dv_s.x)

        # draw mutual inductance for squid, shunted to ground to the right
        # (view from flux line start towards squid)
        p1 = cpw_thick.end - cpw_thick.width / 2 * last_line_dv_n - \
             self.flux2ground_right_width / 2 * last_line_dv_s
        p2 = p1 - cpw_thick.gap * last_line_dv_n
        inductance_cpw = CPW(
            start=p1, end=p2,
            width=self.flux2ground_right_width, gap=0
        )
        flux_line.primitives["fl_end_ind_right"] = inductance_cpw

        # connect central conductor to ground to the left (view from
        # flux line start towards squid)
        p1 = cpw_thick.end + cpw_thick.width / 2 * last_line_dv_n - \
             self.flux2ground_left_width / 2 * last_line_dv_s
        p2 = p1 + cpw_thick.gap * last_line_dv_n
        flux_gnd_cpw = CPW(
            start=p1, end=p2,
            width=self.flux2ground_left_width, gap=0
        )
        flux_line.primitives["fl_end_ind_left"] = flux_gnd_cpw
        flux_line.connections[1] = list(flux_line.primitives.values())[
            -3].end
        flux_line._refresh_named_connections()
        flux_line.place(self.region_ph)

    def resolve_intersections(self):
        for ctr_lines, ro_line in itertools.product(
                zip(self.cpw_md_lines, self.cpw_fl_lines),
                self.ro_lines
        ):
            for dpathcpw_line in ctr_lines:
                # some qubit do not have control line of the certain type
                if (dpathcpw_line is None) or (ro_line is None):
                    continue

                # ro line is placed later and is to be preserved continuous
                result = Intersection.get_intersected_cpws(dpathcpw_line, ro_line)
                if result is not None:
                    cpw1, cpw2 = result
                    intersection_pt = Intersection.resolve_cpw_cpw_intersection(
                        cpw1=cpw1, cpw2=cpw2, cpw_reg=self.region_ph,
                        bridge_reg1=self.region_bridges1, bridge_reg2=self.region_bridges2
                    )
                    self.intersection_points.append(intersection_pt)

    def draw_test_structures(self):
        struct_centers = [
            DPoint(1.8e6, 6.0e6),
            DPoint(11e6, 10.7e6),
            DPoint(8.5e6, 4e6)
        ]
        for struct_center in struct_centers:
            ## JJ test structures ##
            dx = SQUID_PARS.SQB_dx / 2 - SQUID_PARS.SQLBT_dx / 2

            # test structure with big critical current (#1)
            test_struct1 = TestStructurePadsSquare(
                struct_center,
                # gnd gap in test structure is now equal to
                # the same of first xmon cross, where polygon is placed
                gnd_gap=20e3,
                pads_gap=self.qubits[0].disk_cap_shunt.pars.disk_gap
            )
            self.test_squids_pads.append(test_struct1)
            test_struct1.place(self.region_ph)

            text_reg = pya.TextGenerator.default_generator().text(
                "56 nA", 0.001, 25, False, 0, 0
            )
            text_bl = test_struct1.empty_rectangle.p1 - DVector(0, 20e3)
            text_reg.transform(
                ICplxTrans(1.0, 0, False, text_bl.x, text_bl.y)
            )
            self.region_ph -= text_reg

            pars_local = copy.deepcopy(SQUID_PARS)
            pars_local.SQRBT_dx = 0
            pars_local.SQRBJJ_dy = 0
            pars_local.bot_wire_x = [-dx]

            squid_center = test_struct1.center
            test_jj = AsymSquid(
                squid_center + DVector(0, -8.0001234e3),
                pars_local
            )
            self.test_squids.append(test_jj)
            test_jj.place(self.region_el)

            # test structure with low critical current (#2)
            test_struct2 = TestStructurePadsSquare(
                struct_center + DPoint(0.3e6, 0),
                gnd_gap=20e3,
                pads_gap=self.qubits[0].disk_cap_shunt.pars.disk_gap
            )
            self.test_squids_pads.append(test_struct2)
            test_struct2.place(self.region_ph)

            text_reg = pya.TextGenerator.default_generator().text(
                "11 nA", 0.001, 25, False, 0, 0
            )
            text_bl = test_struct2.empty_rectangle.p1 - DVector(0, 20e3)
            text_reg.transform(
                ICplxTrans(1.0, 0, False, text_bl.x, text_bl.y)
            )
            self.region_ph -= text_reg

            pars_local = copy.deepcopy(SQUID_PARS)
            pars_local.SQLBT_dx = 0
            pars_local.SQLBJJ_dy = 0
            pars_local.bot_wire_x = [dx]

            squid_center = test_struct2.center
            test_jj = AsymSquid(
                squid_center + DVector(0, -8.0001234e3),
                pars_local
            )
            self.test_squids.append(test_jj)
            test_jj.place(self.region_el)

            # test structure for bridge DC contact (#3)
            test_struct3 = TestStructurePadsSquare(
                struct_center + DPoint(0.6e6, 0)
            )
            test_struct3.place(self.region_ph)
            text_reg = pya.TextGenerator.default_generator().text(
                "3xBrg 100um", 0.001, 25, False, 0, 0
            )
            text_bl = test_struct3.empty_rectangle.p1 - DVector(0, 20e3)
            text_reg.transform(
                ICplxTrans(1.0, 0, False, text_bl.x, text_bl.y)
            )
            self.region_ph -= text_reg

            test_bridges = []
            for i in range(3):
                bridge = Bridge1(
                    test_struct3.center + DPoint(50e3 * (i - 1), 0),
                    gnd2gnd_dy=100e3,
                    gnd_touch_dx=20e3
                )
                test_bridges.append(bridge)
                bridge.place(self.region_bridges1, region_id="bridges_1")
                bridge.place(self.region_bridges2, region_id="bridges_2")

        # bandages test structures
        test_dc_el2_centers = [
            DPoint(1.8e6, 7.8e6),
            DPoint(12.5e6, 10.7e6),
            DPoint(8.5e6, 3e6)
        ]
        for struct_center in test_dc_el2_centers:
            test_struct1 = TestStructurePadsSquare(struct_center)
            test_struct1.place(self.region_ph)
            text_reg = pya.TextGenerator.default_generator().text(
                "Bandage", 0.001, 40, False, 0, 0
            )
            text_bl = test_struct1.empty_rectangle.origin + DPoint(
                test_struct1.gnd_gap, -4 * test_struct1.gnd_gap
            )
            text_reg.transform(
                ICplxTrans(1.0, 0, False, text_bl.x, text_bl.y)
            )
            self.region_ph -= text_reg

            rec_width = 10e3
            rec_height = test_struct1.pads_gap + 2 * rec_width
            p1 = struct_center - DVector(rec_width / 2, rec_height / 2)
            dc_rec = Rectangle(p1, rec_width, rec_height)
            dc_rec.place(self.dc_bandage_reg)

    def draw_express_test_structures_pads(self):
        el_pad_height = 30e3
        el_pad_width = 40e3
        # contact wire cpw parameters
        c_cpw = CPWParameters(width=1e3, gap=0)
        for squid, test_pad in zip(
                self.test_squids,
                self.test_squids_pads
        ):
            if not squid.squid_params.SQLBJJ_dy == 0:  # only left JJ is present
                # test pad to the right
                p1 = DPoint(test_pad.top_rec.p2.x, test_pad.center.y)
                p2 = p1 + DVector(-el_pad_width, 0)
                express_test_cpw_right = CPW(
                    start=p1, end=p2,
                    width=el_pad_height, gap=0
                )
                self.region_ph -= express_test_cpw_right.metal_region.sized(10e3)
                express_test_cpw_right.place(self.region_el)

                # right connection
                p3 = squid.TCW.center()
                p4 = DPoint(express_test_cpw_right.center().x, p3.y)
                right_conn_cpw = CPW(
                    start=p3, end=p4,
                    cpw_params=c_cpw
                )
                right_conn_cpw.place(self.region_el)

                # test pad on the left
                p1 = DPoint(test_pad.top_rec.p1.x, test_pad.center.y)
                p2 = p1 + DVector(el_pad_width, 0)
                express_test_cpw_left = CPW(
                    start=p1, end=p2,
                    width=el_pad_height, gap=0
                )
                self.region_ph -= express_test_cpw_left.metal_region.sized(10e3)
                express_test_cpw_left.place(self.region_el)

                p3 = squid.SQLBT.center()
                p4 = DPoint(express_test_cpw_left.center().x, p3.y)
                left_conn_cpw = CPW(
                    start=p3, end=p4,
                    cpw_params=c_cpw
                )
                left_conn_cpw.place(self.region_el)

            elif squid.squid_params.SQLBJJ_dy == 0:  # only right leg is present
                # test pad expanded to the left
                p1 = DPoint(test_pad.top_rec.p1.x, test_pad.center.y)
                p2 = p1 + DVector(el_pad_width, 0)
                express_test_cpw_lleft = CPW(
                    start=p1, end=p2,
                    width=el_pad_height,
                    gap=0
                )
                express_test_cpw_lleft.place(self.region_el)
                self.region_ph -= express_test_cpw_lleft.metal_region.sized(20e3)

                p1 = squid.SQRBT.center()
                p2 = DPoint(express_test_cpw_lleft.center().x, p1.y)
                left_conn_cpw = CPW(
                    start=p1, end=p2,
                    cpw_params=c_cpw
                )
                left_conn_cpw.place(self.region_el)

                # test pad expanded to the right
                p1 = DPoint(test_pad.top_rec.p2.x, test_pad.center.y)
                p2 = p1 + DVector(-el_pad_width, 0)
                express_test_cpw_right = CPW(
                    start=p1, end=p2,
                    width=el_pad_height,
                    gap=0
                )
                express_test_cpw_right.place(self.region_el)
                self.region_ph -= express_test_cpw_right.metal_region.size(20e3)

                p1 = squid.TCW.center()
                p2 = DPoint(express_test_cpw_right.center().x, p1.y)
                right_conn_cpw = CPW(
                    start=p1, end=p2,
                    cpw_params=c_cpw
                )
                right_conn_cpw.place(self.region_el)
                # cut_reg = etc4.metal_region.dup()
                # cut_reg.transform(Trans(Vector(1e3,0))).size(self.photo_recess_d)
                # self.region_ph -= cut_reg
                # self.region_el -= cut_reg

    def draw_bandages(self):
        """
        Returns
        -------

        """
        from itertools import chain
        for squid in chain(
                self.squids,
                self.test_squids
        ):
            # dc contact pad has to be completely
            # inside union of both  e-beam and photo deposed
            # metal regions.
            # `self.dc_cont_clearance` represents minimum distance
            # from dc contact pad`s perimeter to the perimeter of the
            # e-beam and photo-deposed metal perimeter.
            self.bandages_regs_list += self._draw_squid_bandage(
                squid,
                shift2sq_center=0
            )
            # collect all bottom contacts

    def _draw_squid_bandage(
        self, squid: AsymSquid = None,
        shift2sq_center=0
    ):
        # squid direction from bottom to top
        squid_BT_dv = squid.TC.start - squid.TC.end
        squid_BT_dv_s = squid_BT_dv / squid_BT_dv.abs()  # normalized

        bandages_regs_list: List[Region] = []

        # top bandage
        top_bandage_reg = self._get_bandage_reg(
            center=squid.TC.start,
            shift=-shift2sq_center * squid_BT_dv_s
        )
        bandages_regs_list.append(top_bandage_reg)
        self.dc_bandage_reg += top_bandage_reg

        # bottom contacts
        for i, _ in enumerate(squid.squid_params.bot_wire_x):
            BC = squid.BC_list[i]
            bot_bandage_reg = self._get_bandage_reg(
                center=BC.end,
                shift=shift2sq_center * squid_BT_dv_s
            )
            bandages_regs_list.append(bot_bandage_reg)
            self.dc_bandage_reg += bot_bandage_reg

        self._draw_recess(squid=squid)

        return bandages_regs_list

    def _get_bandage_reg(self, center, shift: DVector = DVector(0, 0)):
        center += shift
        rect_lb = center + \
                  DVector(
                      -self.bandage_width / 2,
                      -self.bandage_height / 2
                  )
        bandage_reg = Rectangle(
            origin=rect_lb,
            width=self.bandage_width,
            height=self.bandage_height
        ).metal_region
        bandage_reg.round_corners(
            self.bandage_r_inner,
            self.bandage_r_outer,
            self.bandage_curve_pts_n
        )

        return bandage_reg

    def _draw_recess(self, squid):
        recess_reg = squid.TC.metal_region.dup().size(-1e3)
        self.region_ph -= recess_reg

        # bottom recess(es)
        for i, _ in enumerate(squid.squid_params.bot_wire_x):
            BC = squid.BC_list[i]
            recess_reg = BC.metal_region.dup().size(-1e3)
            self.region_ph -= recess_reg

    def draw_litography_alignment_marks(self):
        marks_centers = [
            DPoint(0.5e6, 13.5e6), DPoint(8.3e6, 13.5e6), DPoint(13.5e6, 13.5e6),
            DPoint(0.5e6, 8.3e6), DPoint(13.5e6, 8.3e6),
            DPoint(0.5e6, 0.5e6), DPoint(8.3e6, 0.5e6), DPoint(13.5e6, 0.5e6)
        ]
        for mark_center in marks_centers:
            self.marks.append(
                MarkBolgar(mark_center)
            )
            self.marks[-1].place(self.region_ph)
            self.marks[-1].place(self.region_bridges1)

    def draw_bridges(self):
        bridges_step = 130e3
        fl_bridges_step = 130e3

        # for readout resonators
        for resonator in self.resonators:
            for name, res_primitive in resonator.primitives.items():
                if "coil" in name:
                    subprimitives = res_primitive.primitives
                    for primitive_name, primitive in subprimitives.items():
                        # place bridges only at arcs of coils
                        # but not on linear segments
                        # hence "coil0" - primitive containing resonator-waveguide coupling
                        # staright line will be excluded
                        if "arc" in primitive_name:
                            Bridge1.bridgify_CPW(
                                primitive, bridges_step, dest=self.region_bridges1, gnd2gnd_dy=70e3,
                                dest2=self.region_bridges2
                                )
                    continue
                elif "fork" in name:  # skip fork primitives
                    continue
                elif "arc" in name:  # skip all arcs
                    continue
                else:
                    Bridge1.bridgify_CPW(
                        res_primitive, bridges_step, dest=self.region_bridges1, gnd2gnd_dy=70e3,
                        dest2=self.region_bridges2
                    )
        ''' contact wires '''
        self.control_lines_avoid_points += [squid.origin for squid in self.squids]
        self.control_lines_avoid_points += self.intersection_points
        for ctr_line in itertools.chain(self.cpw_md_lines, self.cpw_fl_lines):
            if ctr_line is None:
                continue
            else:
                print("control lines avoid points", self.control_lines_avoid_points)
                Bridge1.bridgify_CPW(
                    ctr_line, bridges_step, dest=self.region_bridges1, gnd2gnd_dy=100e3,
                    dest2=self.region_bridges2, avoid_points=self.control_lines_avoid_points,
                    avoid_distances=300e3
                )

        # close bridges for flux contact wires
        for q_idx, cpw_fl in enumerate(self.cpw_fl_lines):
            if cpw_fl is None:
                continue
            dy_list = [30e3, 100e3]
            for dy in dy_list:
                squid_connector_idx = self.connectivity_map.get_squid_connector_idx(qubit_idx=q_idx)
                if squid_connector_idx == 2:
                    pass
                else:
                    dy = -dy
                bridge_center1 = cpw_fl.end + DVector(0, dy)
                br = Bridge1(
                    center=bridge_center1, gnd2gnd_dy=70e3,
                    trans_in=Trans.R90
                )
                br.place(
                    dest=self.region_bridges1,
                    region_id="bridges_1"
                )
                br.place(
                    dest=self.region_bridges2,
                    region_id="bridges_2"
                )

        # for q_idx, cpw_md in enumerate(self.cpw_md_lines):
        #     dy_list = [110e3, 240e3, 370e3, 500e3, 630e3]
        #     for dy in dy_list:
        #         if q_idx < 4:
        #             pass
        #         elif q_idx >= 4:
        #             dy = -dy
        #         bridge_center1 = cpw_md.end + DVector(0, -dy)
        #         br = Bridge1(
        #             center=bridge_center1, gnd2gnd_dy=70e3,
        #             trans_in=Trans.R90
        #         )
        #         br.place(
        #             dest=self.region_bridges1,
        #             region_id="bridges_1"
        #         )
        #         br.place(
        #             dest=self.region_bridges2,
        #             region_id="bridges_2"
        #         )

        ''' readout lines  '''
        self.resonator_avoid_points = []
        avoid_distances = []
        for res in self.resonators:
            av_pt = res.primitives["coil0"].primitives["cop1"].center()
            self.resonator_avoid_points.append(av_pt)
            avoid_distance = res.L_coupling / 2 + res.r + res.Z0.b / 2
            avoid_distances.append(avoid_distance)
        print("RO lines avoid_distances:", avoid_distances)
        Bridge1.bridgify_CPW(
            self.ro_lines[0], bridges_step=bridges_step, dest=self.region_bridges1,
            gnd2gnd_dy=100e3, dest2=self.region_bridges2,
            avoid_points=self.resonator_avoid_points + self.intersection_points,
            avoid_distances=avoid_distances
            )
        Bridge1.bridgify_CPW(
            self.ro_lines[1], bridges_step=bridges_step, dest=self.region_bridges1,
            gnd2gnd_dy=100e3, dest2=self.region_bridges2,
            avoid_points=self.resonator_avoid_points + self.intersection_points,
            avoid_distances=avoid_distances
            )


        ''' Cqq couplings '''
        

    def draw_pinning_holes(self):
        # points that select polygons of interest if they were clicked at)
        selection_pts = [
            Point(0.1e6, 0.1e6),
            (self.cpwrl_ro_line1.start + self.cpwrl_ro_line1.end) / 2,
            (self.cpwrl_ro_line2.start + self.cpwrl_ro_line2.end) / 2
        ]

        # creating region of small boxes (polygon selection requires
        # regions)
        dv = DVector(1e3, 1e3)
        selection_regions = [
            Region(pya.Box(pt, pt + dv)) for pt in selection_pts
        ]
        selection_region = Region()
        for reg in selection_regions:
            selection_region += reg

        other_polys_reg = self.region_ph.dup().select_not_interacting(
            selection_region
        )

        reg_to_fill = self.region_ph.dup().select_interacting(
            selection_region
        )
        filled_reg = fill_holes(
            reg_to_fill, d=40e3, width=15e3,
            height=15e3
        )

        self.region_ph = filled_reg + other_polys_reg

    def _transfer_regs2cell(self):
        '''

        Returns
        -------

        '''
        # this method is used after all drawing
        # have placed their objects on related regions.
        # This design avoids extensive copy/pasting of polygons to/from
        # `cell.shapes` structure.
        super(Design12QStair, self)._transfer_regs2cell()
        self.cell.shapes(self.dc_bandage_layer).insert(self.dc_bandage_reg)
        self.cell.shapes(self.layer_bridges1).insert(self.region_bridges1)
        self.cell.shapes(self.layer_bridges2).insert(self.region_bridges2)
        self.cell.shapes(self.layer_el_protection).insert(
            self.region_el_protection
        )
        self.lv.zoom_fit()

    def draw_additional_boxes(self):
        abox_top_ph = pya.Box(Point(self.chip.dx/2,self.chip.dy/2) + Point(-self.chip.dx * 0.3, self.chip.dx * 0.52),
                Point(self.chip.dx/2,self.chip.dy/2) + Point(self.chip.dx * 0.3, self.chip.dx * 0.62))
        abox_bot_ph = pya.Box(Point(self.chip.dx/2,self.chip.dy/2) - Point(-self.chip.dx * 0.3, self.chip.dx * 0.52),
                           Point(self.chip.dx/2,self.chip.dy/2) - Point(self.chip.dx * 0.3, self.chip.dx * 0.62))
        self.region_ph.insert(abox_top_ph)
        self.region_ph.insert(abox_bot_ph)

        abox_top_el = pya.Box(
            Point(self.chip.dx / 2, self.chip.dy / 2) + Point(-self.chip.dx * 0.35, self.chip.dx * 0.54),
            Point(self.chip.dx / 2, self.chip.dy / 2) + Point(self.chip.dx * 0.35, self.chip.dx * 0.6))
        abox_bot_el = pya.Box(
            Point(self.chip.dx / 2, self.chip.dy / 2) - Point(-self.chip.dx * 0.35, self.chip.dx * 0.54),
            Point(self.chip.dx / 2, self.chip.dy / 2) - Point(self.chip.dx * 0.35, self.chip.dx * 0.6))
        self.region_bridges1.insert(abox_top_el)
        self.region_bridges1.insert(abox_bot_el)

        ext_chip_box = self.chip_box.dup()
        ext_chip_box.left -= 2e6
        ext_chip_box.bottom -= 2e6
        ext_chip_box.top += 2e6
        ext_chip_box.right += 2e6
        ext_chip_box = Region(ext_chip_box)
        ext_chip_box -= Region(self.chip_box)
        self.region_bridges2 += ext_chip_box

    def draw_for_res_Q_sim(self, q_idx, border_down=360e3, border_up=200e3):
        self.draw_chip()
        self.draw_qubits_array()
        self.draw_qq_couplings()

        self.draw_readout_resonators(q_idx_direct=q_idx)

        rotated_angle_deg = ROResonatorParams.resonator_rotation_angles[q_idx]
        rotation_center = self.qubits[q_idx].origin.dup()

        self.region_ph.transform(ICplxTrans(1, 0, False, DVector(-rotation_center)))
        self.region_ph.transform(ICplxTrans(1, -rotated_angle_deg, False, 0, 0))
        self.region_ph.transform(ICplxTrans(1, 0, False, DVector(rotation_center)))

        to_line = ROResonatorParams.to_line_list[q_idx]

        p1 = self.qubits[q_idx].origin
        p2 = self.resonators[q_idx].start
        p2 = ICplxTrans(1, -rotated_angle_deg, False, 0, 0) * (
                p2 - rotation_center) + rotation_center
        p2 += DVector(self.resonators[q_idx].L_coupling, to_line)
        p2 = DPoint(p2)
        print(p1)
        print(p2)
        cent = (p1 + p2) / 2
        bwidth = abs(p1.x - p2.x)
        bheight = abs(p1.y - p2.y)

        readline = CPW(
            start=cent + DVector(bwidth / 2 + border_up, bheight / 2),
            end=cent + DVector(-bwidth / 2 - border_down, bheight / 2),
            cpw_params=CPWParameters(width=20e3, gap=10e3)
        )
        readline.place(self.region_ph)

        dv = DVector(bwidth, bheight)
        crop_box = DBox(
            cent + dv / 2 + DVector(border_up, border_up),
            cent - dv / 2 - DVector(border_down, border_down)
        )
        self.crop(crop_box)

        self.sonnet_ports.append(readline.start)
        self.sonnet_ports.append(readline.end)

        self.transform_region(
            self.region_ph, DTrans(-(cent - dv / 2 - DVector(border_down, border_down))),
            trans_ports=True
        )

        return crop_box


def simulate_res_f_and_Q(q_idx, resolution=(2e3, 2e3), type='freq'):
    ### DRAWING SECTION START ###
    design = Design12QStair("testScript")
    crop_box = design.draw_for_res_Q_sim(q_idx)
    design.show()
    ### DRAWING SECTION END ###

    cur_freqs = [7.395, 7.465, 7.65, 7.485]

    if type == 'freq':
        simulate_S_pars(
            design, crop_box,
            f'res_{q_idx}_{design.resonators_params.L1_list[q_idx] / 1e3:.01f}_S_pars.csv', 7.0, 8.0
        )
    elif type == 'Q':
        simulate_S_pars(
            design, crop_box,
            f'res_{q_idx}_Q_S_pars.csv',
            ROResonatorParams.target_freqs[q_idx] - 0.01,
            ROResonatorParams.target_freqs[q_idx] + 0.01,
            resolution=resolution
        )


def simulate_S_pars(design, crop_box, filename, min_freq=6.0, max_freq=7.0, resolution=(2e3, 2e3)):
    ### SIMULATION SECTION START ###
    ml_terminal = SonnetLab()
    from sonnetSim.cMD import CMD

    resolution_dx = resolution[0]
    resolution_dy = resolution[1]

    ml_terminal._send(CMD.SAY_HELLO)
    ml_terminal.clear()
    simBox = SimulationBox(
        crop_box.width(), crop_box.height(),
        crop_box.width() / resolution_dx,
        crop_box.height() / resolution_dy
    )

    ml_terminal.set_boxProps(simBox)
    from sonnetSim.pORT_TYPES import PORT_TYPES

    ports = [
        SonnetPort(prt, PORT_TYPES.AUTOGROUNDED) for prt in design.sonnet_ports
    ]
    ml_terminal.set_ports(ports)
    ml_terminal.send_polygons(design.cell, design.layer_ph)
    ml_terminal.set_ABS_sweep(min_freq, max_freq)
    # print(f"simulating...{resonator_idx}")
    result_path = ml_terminal.start_simulation(wait=True)
    ml_terminal.release()

    # creating directory with simulation results
    output_projpath = os.path.join(
        PROJECT_DIR,
        filename
    )

    shutil.copy(
        result_path.decode("ascii"),
        output_projpath
    )

    design.layout.write(output_projpath[:-4] + '.gds')

    ### RESULT SAVING SECTION END ###


def simulate_Cqq(q1_idx, q2_idx=None, resolution=(5e3, 5e3)):
    resolution_dx, resolution_dy = resolution
    dl_list = [0, 10e3, 20e3]
    # x_distance_dx_list = [0]
    for dl in dl_list:
        ''' DRAWING SECTION START '''
        design = Design12QStair("testScript")
        design.draw_chip()
        design.draw_qubits_array(new_disk_r=DiskConn8Pars().disk_r)
        design.draw_qq_couplings(donut_metal_width=CqqCouplingParamsType1().donut_metal_width + dl)

        design.show()
        design.lv.zoom_fit()
        design.layout.write(
            os.path.join(
                PROJECT_DIR, f"Cqq_{q1_idx}_{q2_idx}_"
                             f"{dl:.3f}_.gds"
            )
        )
        '''DRAWING SECTION END'''

        ''' SIMULATION SECTION START '''
        if q2_idx is None:  # 1 terminal calculation: self-capacitance calculation
            q1_reg = design.qubits[q1_idx].metal_regions["ph"]
            C1, _, _ = simulate_cij(
                design, env_reg=None, layer=design.layer_ph,
                subregs=[q1_reg],
                resolution=resolution, print_values=True
            )
        else:  # 2 terminal calculation: C1, C2 and C12 capacitances calculated
            q1_reg = design.qubits[q1_idx].metal_regions["ph"]
            q2_reg = design.qubits[q2_idx].metal_regions["ph"]
            C1, C12, C2 = simulate_cij(
                design, env_reg=None, layer=design.layer_ph,
                subregs=[q1_reg, q2_reg],
                resolution=resolution, print_values=True
            )
        ''' SIMULATION SECTION END '''

        '''SAVING REUSLTS SECTION START'''
        output_filepath = os.path.join(
            PROJECT_DIR,
            f"Xmon_Cqq_{q1_idx}_{q2_idx}_results.csv"
        )

        if q2_idx is None:
            save_sim_results(
                output_filepath=output_filepath,
                design=design,
                additional_pars={"C1, fF": C1}
            )
        else:
            save_sim_results(
                output_filepath=output_filepath,
                design=design,
                additional_pars={"C1, fF": C1, "C2, fF": C2, "C12, fF": C12}
            )


def simulate_Cqr(q_idxs: List[int], resolution=(4e3, 4e3)):
    # TODO: 1. make 2d geometry parameters mesh, for simultaneous finding of C_qr and C_q
    #  2. make 3d geometry optimization inside kLayout for simultaneous finding of C_qr,
    #  C_q and C_qq
    # dl_list = np.linspace(-10e3, 10e3, 21)
    donut_disk_d_list = np.array([20e3], dtype=float)
    donut_metal_width_list = np.linspace(10e3, 80e3, 8)
    # dl_list = [0e3]

    for simulation_i, (donut_disk_d, donut_metal_width, q_idx) in list(
            enumerate(
                list(
                    itertools.product(
                        donut_disk_d_list, donut_metal_width_list, q_idxs
                    )
                )
            )
    ):
        ### DRAWING SECTION START ###
        design = Design12QStair("testScript")
        print("simulation #", simulation_i)
        # exclude coils from simulation (sometimes port is placed onto coil (TODO: fix)
        design.q_res_coupling_params[q_idx].donut_disk_d = donut_disk_d
        design.q_res_coupling_params[q_idx].donut_metal_width = donut_metal_width
        design.resonators_params.N_coils_list = [1] * design.NQUBITS
        design.draw_chip()
        design.draw_qubits_array()
        design.draw_qq_couplings()
        design.draw_readout_resonators()
        # design.draw_readout_lines()

        resonator = design.resonators[q_idx]
        res_reg = resonator.metal_region
        qubit = design.qubits[q_idx]
        q_reg = qubit.disk_cap_shunt.metal_region

        # TODO: make simulation such that all polygons (except those with ports are connected to
        #  ground). Now it is tolerable to have some of them (with large capacity to ground) to
        #  stay with floating potential (it will be close to ground plane potential due to their
        #  respectively large capacitance to ground i.e. low impedance to ground).

        box_region = q_reg.sized(1 * q_reg.bbox().width(), 1 * q_reg.bbox().height())

        C1, C12, C2 = simulate_cij(
            design=design, layer=design.layer_ph,
            subregs=[q_reg, res_reg], env_reg=box_region,
            resolution=resolution, print_values=True
        )
        print()
        '''SAVING REUSLTS SECTION START'''
        output_filepath = os.path.join(
            PROJECT_DIR,
            f"Xmon_Cqr_results.csv"
        )
        design.save_as_gds2(
            filename=os.path.join(
                PROJECT_DIR,
                f"ddd_{int(donut_disk_d / 1e3)}_dmw_{int(donut_metal_width / 1e3)}.gds"
            )
        )

        save_sim_results(
            output_filepath=output_filepath,
            design=design,
            additional_pars={
                "q_idx"                : q_idx,
                "resolution"           : resolution,
                "donut_disk_d, um"     : design.q_res_coupling_params[q_idx].donut_disk_d,
                "donut_metal_width, um": design.q_res_coupling_params[q_idx].donut_metal_width,
                "C1, fF"               : C1,
                "C2, fF"               : C2,
                "C12, fF"              : C12
            }
        )


if __name__ == "__main__":
    ''' draw and show design for manual design evaluation '''
    FABRICATION.OVERETCHING = 0.0e3
    design = Design12QStair("testScript")
    design.draw()
    design.show()
    # test = Cqq_type2("cellName")
    # test.draw()
    # test.show()

    # design.save_as_gds2(
    #     os.path.join(
    #         PROJECT_DIR,
    #         "Dmon_" + __version__ + "_overetching_0um.gds"
    #     )
    # )

    # FABRICATION.OVERETCHING = 0.5e3
    # design = Design12QStair("testScript")
    # design.draw()
    # design.show()
    # design.save_as_gds2(
    #     os.path.join(
    #         PROJECT_DIR,
    #         "Dmon_" + __version__ + "_overetching_0um5.gds"
    #     )
    # )

    ''' C_qr sim '''
    # simulate_Cqr(q_idxs=[0], resolution=(2e3, 2e3))

    ''' Simulation of C_{q1,q2} in fF '''
    # simulate_Cqq(q1_idx=5, q2_idx=6, resolution=(2e3, 2e3))

    ''' MD line C_qd for md1,..., md6 '''
    # for md_idx in [0,1]:
    #     for q_idx in range(2):
    #         simulate_md_Cg(md_idx=md_idx, q_idx=q_idx, resolution=(1e3, 1e3))

    ''' Resonators Q and f sim'''
    # simulate_resonators_f_and_Q(resolution=(2e3, 2e3))

    ''' Resonators Q and f when placed together'''
    # simulate_resonators_f_and_Q_together()
    # for i in [0, 1, 2, 3]:
    #    simulate_res_f_and_Q(i)<|MERGE_RESOLUTION|>--- conflicted
+++ resolved
@@ -240,12 +240,11 @@
         # # polygons with more than 200 vertices.
         # self.split_polygons_in_layers(max_pts=180)
 
-<<<<<<< HEAD
         # for processes after litographies
         self.draw_cutting_marks()
-=======
+
+        # requested by fabrication team
         self.draw_additional_boxes()
->>>>>>> 8bda2fb8
 
     def draw_postpone(self):
         """
@@ -1434,7 +1433,7 @@
 
 
         ''' Cqq couplings '''
-        
+
 
     def draw_pinning_holes(self):
         # points that select polygons of interest if they were clicked at)
