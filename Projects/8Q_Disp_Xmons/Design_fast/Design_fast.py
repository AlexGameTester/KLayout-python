--- conflicted
+++ resolved
@@ -430,27 +430,27 @@
         self.draw_flux_control_lines()
         # self.draw_coupling_res()
 
-        self.draw_test_structures()
-        self.draw_express_test_structures_pads()
+        # self.draw_test_structures()
+        # self.draw_express_test_structures_pads()
         self.draw_bandages()
         self.draw_recess()
-        self.region_el.merge()
-        self.draw_el_protection()
+        # self.region_el.merge()
+        # self.draw_el_protection()
         # #
-        self.draw_photo_el_marks()
-        self.draw_bridges()
-        self.draw_pinning_holes()
+        # self.draw_photo_el_marks()
+        # self.draw_bridges()
+        # self.draw_pinning_holes()
         # # v.0.3.0.8 p.12 - ensure that contact pads has no holes
-        for contact_pad in self.contact_pads:
-            contact_pad.place(self.region_ph)
-        self.draw_cut_marks()
-        self.extend_photo_overetching()
-        self.inverse_destination(self.region_ph)
-        # convert to gds acceptable polygons (without inner holes)
-        self.resolve_holes()
-        # convert to litograph readable format. Litograph can't handle
-        # polygons with more than 200 vertices.
-        self.split_polygons_in_layers(max_pts=180)
+        # for contact_pad in self.contact_pads:
+        #     contact_pad.place(self.region_ph)
+        # self.draw_cut_marks()
+        # self.extend_photo_overetching()
+        # self.inverse_destination(self.region_ph)
+        # # convert to gds acceptable polygons (without inner holes)
+        # self.resolve_holes()
+        # # convert to litograph readable format. Litograph can't handle
+        # # polygons with more than 200 vertices.
+        # self.split_polygons_in_layers(max_pts=180)
 
     def draw_for_res_f_and_Q_sim(self, res_idxs2Draw):
         """
@@ -2776,25 +2776,19 @@
     design.show()
 
     ''' C_qr sim '''
-    simulate_Cqr(resolution=(1e3, 1e3), mode="Cq")
-    simulate_Cqr(resolution=(1e3, 1e3), mode="Cqr")
+    # simulate_Cqr(resolution=(1e3, 1e3), mode="Cq")
+    # simulate_Cqr(resolution=(1e3, 1e3), mode="Cqr")
 
     ''' Simulation of C_{q1,q2} in fF '''
-    simulate_Cqq(2, 3, resolution=(1e3, 1e3))
+    # simulate_Cqq(2, 3, resolution=(1e3, 1e3))
 
     ''' MD line C_qd for md1,..., md6 '''
-<<<<<<< HEAD
-    for md_idx in [0,1]:
-        for q_idx in range(2):
-            simulate_md_Cg(md_idx=md_idx, q_idx=q_idx, resolution=(1e3, 1e3))
-=======
     # for md_idx in [0,1]:
     #     for q_idx in range(2):
-    #         simulate_md_Cg(md_idx=md_idx, q_idx=q_idx, resolution=(2e3, 2e3))
->>>>>>> 2e2314b1
+    #         simulate_md_Cg(md_idx=md_idx, q_idx=q_idx, resolution=(1e3, 1e3))
 
     ''' Resonators Q and f sim'''
-    simulate_resonators_f_and_Q(resolution=(2e3,2e3))
+    # simulate_resonators_f_and_Q(resolution=(2e3,2e3))
 
     ''' Resonators Q and f when placed together'''
     # simulate_resonators_f_and_Q_together()