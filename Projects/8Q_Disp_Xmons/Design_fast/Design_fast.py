__version__ = "8Q_0.0.0.1"

'''
Changes log

v.0.0.0.1
Based on 5Q_3.1.1.2
'''
# Enter your Python code here
from math import cos, sin, tan, atan2, pi, degrees
import itertools
from typing import List, Dict, Union, Optional
from copy import deepcopy
import os
import shutil
import csv

import numpy as np

import pya
from pya import Cell
from pya import Point, Vector, DPoint, DVector, DEdge, \
    DSimplePolygon, \
    SimplePolygon, DPolygon, DBox, Polygon, Region
from pya import Trans, DTrans, CplxTrans, DCplxTrans, ICplxTrans, DPath

from importlib import reload
import classLib

reload(classLib)

from classLib.baseClasses import ElementBase, ComplexBase
from classLib.coplanars import CPWParameters, CPW, DPathCPW, \
    CPWRLPath, Bridge1, CPW2CPW
from classLib.shapes import XmonCross, Rectangle, CutMark
from classLib.resonators import EMResonatorTL3QbitWormRLTailXmonFork
from classLib.josJ import AsymSquid, AsymSquidParams
from classLib.chipTemplates import CHIP_16p5x16p5_20pads, FABRICATION
from classLib.chipDesign import ChipDesign
from classLib.marks import MarkBolgar
from classLib.contactPads import ContactPad
from classLib.helpers import fill_holes, split_polygons, extended_region

import sonnetSim

reload(sonnetSim)
from sonnetSim import SonnetLab, SonnetPort, SimulationBox

import copy

# 0.0 - for development
# 0.8e3 - estimation for fabrication by Bolgar photolytography etching
# recipe
FABRICATION.OVERETCHING = 0.0e3
PROJECT_DIR = os.path.dirname(__file__)


class TestStructurePadsSquare(ComplexBase):
    def __init__(self, center, trans_in=None, square_a=200e3,
                 gnd_gap=20e3, squares_gap=20e3):
        self.center = center
        self.rectangle_a = square_a
        self.gnd_gap = gnd_gap
        self.rectangles_gap = squares_gap

        self.empty_rectangle: Rectangle = None
        self.top_rec: Rectangle = None
        self.bot_rec: Rectangle = None
        super().__init__(center, trans_in)

    def init_primitives(self):
        center = DPoint(0, 0)

        ## empty rectangle ##
        empty_width = self.rectangle_a + 2 * self.gnd_gap
        empty_height = 2 * self.rectangle_a + 2 * self.gnd_gap + \
                       self.rectangles_gap
        # bottom-left point of rectangle
        bl_point = center - DPoint(empty_width / 2, empty_height / 2)
        self.empty_rectangle = Rectangle(
            bl_point,
            empty_width, empty_height, inverse=True
        )
        self.primitives["empty_rectangle"] = self.empty_rectangle

        ## top rectangle ##
        # bottom-left point of rectangle
        bl_point = center + DPoint(-self.rectangle_a / 2,
                                   self.rectangles_gap / 2)
        self.top_rec = Rectangle(
            bl_point, self.rectangle_a, self.rectangle_a
        )
        self.primitives["top_rec"] = self.top_rec

        ## bottom rectangle ##
        # bottom-left point of rectangle
        bl_point = center + DPoint(
            -self.rectangle_a / 2,
            - self.rectangles_gap / 2 - self.rectangle_a
        )
        self.bot_rec = Rectangle(
            bl_point, self.rectangle_a, self.rectangle_a
        )
        self.primitives["bot_rec"] = self.bot_rec

        self.connections = [center]

    def _refresh_named_connections(self):
        self.center = self.connections[0]


SQUID_PARS = AsymSquidParams(
    band_ph_tol=1e3,
    squid_dx=14.2e3,
    squid_dy=7e3,
    TC_dx=9e3,
    TC_dy=7e3,
    TCW_dy=6e3,
    BCW_dy=0e3,
    BC_dy=7e3,
    BC_dx=7e3
)

VERT_ARR_SHIFT = DVector(-50e3, -150e3)


class Design8Q(ChipDesign):
    def __init__(self, cell_name):
        super().__init__(cell_name)
        dc_bandage_layer_i = pya.LayerInfo(3,
                                           0)  # for DC contact deposition
        self.dc_bandage_reg = Region()
        self.dc_bandage_layer = self.layout.layer(dc_bandage_layer_i)

        info_bridges1 = pya.LayerInfo(4, 0)  # bridge photo layer 1
        self.region_bridges1 = Region()
        self.layer_bridges1 = self.layout.layer(info_bridges1)

        info_bridges2 = pya.LayerInfo(5, 0)  # bridge photo layer 2
        self.region_bridges2 = Region()
        self.layer_bridges2 = self.layout.layer(info_bridges2)

        # layer with polygons that will protect structures located
        # on the `self.region_el` - e-beam litography layer
        info_el_protection = pya.LayerInfo(6, 0)
        self.region_el_protection = Region()
        self.layer_el_protection = self.layout.layer(info_el_protection)

        # has to call it once more to add new layers
        self.lv.add_missing_layers()

        ### ADDITIONAL VARIABLES SECTION START ###
        # chip rectangle and contact pads
        self.chip = CHIP_16p5x16p5_20pads
        self.chip_box: pya.DBox = self.chip.box
        # Z = 49.5656 E_eff = 6.30782 (E = 11.45)
        self.z_md_fl: CPWParameters = CPWParameters(10e3, 5.7e3)
        # Z = 50.136  E_eff = 6.28826 (E = 11.45)
        self.z_md_fl2: CPWParameters = CPWParameters(10e3, 5.7e3)
        # flux line widths at the end of flux line
        self.flux2ground_left_width = 2e3
        self.flux2ground_right_width = 4e3
        # squid parameters
        self.squid_pars = AsymSquidParams()
        # readout coplanar transverse geometry parameters
        self.ro_Z: CPWParameters = self.chip.chip_Z
        # contact pads obejct array
        self.contact_pads: list[ContactPad] = self.chip.get_contact_pads(
            [self.z_md_fl] * 16 + [self.ro_Z] * 4,
            back_metal_gap=200e3,
            back_metal_width=0e3,
            pad_length=700e3,
            transition_len=250e3
        )
        # xmon parameters
        self.NQUBITS = 8
        self.xmon_x_distance: float = 700e3  # from simulation of g_12
        # distance between open end (excluding fork) of resonator
        # and cross polygons
        self.xmon_res_d = 229e3
        self.xmon_dys_Cg_coupling = [14e3] * self.NQUBITS
        self.xmons: list[XmonCross] = []
        self.xmons_corrected: list[XmonCross] = []

        self.cross_len_x = 3/2*180e3
        self.cross_width_x = 60e3
        self.cross_gnd_gap_x = 20e3
        self.cross_len_y = 155e3
        self.cross_width_y = 60e3
        self.cross_gnd_gap_y = 20e3

        # readout line parameters
        self.ro_line_turn_radius: float = 100e3
        self.ro_line_dy: float = 1600e3
        self.cpwrl_ro_line1: DPathCPW = None
        # primitive indexes of `self.cpwrl_ro_line1` that will be covered
        # with airbridges in `draw_bridges`
        self.cpwrl_ro_line1_idxs2bridgify: list[int] = []
        self.cpwrl_ro_line2: DPathCPW = None
        # primitive indexes of `self.cpwrl_ro_line2` that will be covered
        # with airbridges in `draw_bridges`
        self.cpwrl_ro_line2_indxs2bridgify: list[int] = []
        self.Z0: CPWParameters = self.chip.chip_Z

        # resonators objects and parameters
        self.resonators: List[EMResonatorTL3QbitWormRLTailXmonFork] = []
        # distance between nearest resonators central conductors centers
        # constant step between resonators origin points along x-axis.
        self.resonators_dx: float = 700e3
        # resonator parameters
        self.L_coupling_list: list[float] = [
            1e3 * x for x in [310, 320, 320, 310] * 2
        ]
        # corresponding to resonanse freq is linspaced in
        # interval [7.2,7.44] GHz
        self.L0 = 986e3
        # long vertical line length
        self.L0_list = [self.L0] * self.NQUBITS
        # from f_res, Q_res simulations
        # horizontal coil line length
        self.L1_list = [
            1e3 * x for x in
            [114.5219,95.1897,99.0318,83.7159, 88.8686,70.3649,74.0874,59.6982]
        ]
        # curvature radius of resonators CPW turns
        self.res_r = 60e3
        # coil consist of L1, 2r, L1, 2r segment
        self.N_coils = [3, 3, 3, 3] * 2
        # another vertical line connected to L0
        self.L2_list = [self.res_r] * len(self.L1_list)
        # horizontal line connected to L2
        self.L3_list = [0e3] * len(self.L1_list)  # to be constructed
        # vertical line connected to L3
        self.L4_list = [self.res_r] * len(self.L1_list)
        # Z = 51.0, E_eff = 6.29
        self.Z_res = CPWParameters(10e3, 6e3)
        self.to_line_list = [45e3] * len(self.L1_list)
        # fork at the end of resonator parameters
        self.fork_metal_width = 10e3
        self.fork_gnd_gap = 15e3
        self.xmon_fork_gnd_gap = 14e3
        self.fork_x_span = 60e3 + + 2 * \
                           (self.xmon_fork_gnd_gap + self.fork_metal_width)
        # resonator-fork parameters
        # from simulation of g_qr
        self.fork_y_spans = [
            x * 1e3 for x in [35.044, 87.202, 42.834, 90.72] * 2
        ]

        # coupling resonators
        self.coupling_res_length = 2.5e6
        self.coupling_cpw: CPW = None  # coupling resonator
        self.coupling_resonator_dx = 20e3  # distance from cross metal

        # bandages
        self.bandage_width = 2.5e3
        self.bandage_height = 5e3
        self.bandage_r_outer = 2e3
        self.bandage_r_inner = 2e3
        self.bandage_curve_pts_n = 40
        self.bandages_regs_list = []

        # squids
        self.squids: List[AsymSquid] = []
        self.test_squids: List[AsymSquid] = []
        # vertical shift of every squid local origin  coordinates
        self.squid_vertical_shift = 3e3
        # minimal distance between squid loop and photo layer
        self.squid_ph_clearance = 1.5e3

        # el-dc concacts attributes
        # e-beam polygon has to cover hole in photoregion and also
        # overlap photo region by the following amount
        self.el_overlaps_ph_by = 2e3
        # required clearance of dc contacts from squid perimeter
        self.dc_cont_el_clearance = 2e3  # 1.8e3
        # required clearance of dc contacts from photo layer polygon
        # perimeter
        self.dc_cont_ph_clearance = 2e3
        # required extension into photo region over the hole cutted
        self.dc_cont_ph_ext = 10e3

        # microwave and flux drive lines parameters
        self.ctr_lines_turn_radius = 100e3
        self.ctr_lines_y_ref: float = None  # nm

        self.flLine_squidLeg_gap = 5e3
        self.flux_lines_x_shifts: List[float] = \
            [
                -SQUID_PARS.squid_dx / 2 - SQUID_PARS.SQLBT_dx / 2 -
                self.z_md_fl2.width / 2 +
                SQUID_PARS.BC_dx / 2 + SQUID_PARS.band_ph_tol
            ] * len(self.L1_list)

        # shift from middle of cross bottom finder
        # where md line should end
        # for qubits 1,..,6
        self.md_line_end_shift = DVector(50e3, -100e3)
        # distance from end of md control line (metal)
        # to cross (metal) for qubits 0 and 7
        self.md07_x_dist = 53e3

        self.cpwrl_md0: DPathCPW = None
        self.cpwrl_fl0: DPathCPW = None

        self.cpwrl_md1: DPathCPW = None
        self.cpwrl_fl1: DPathCPW = None

        self.cpwrl_md2: DPathCPW = None
        self.cpwrl_fl2: DPathCPW = None

        self.cpwrl_md3: DPathCPW = None
        self.cpwrl_fl3: DPathCPW = None

        self.cpwrl_md4: DPathCPW = None
        self.cpwrl_fl4: DPathCPW = None

        self.cpwrl_md5: DPathCPW = None
        self.cpwrl_fl5: DPathCPW = None

        self.cpwrl_md6: DPathCPW = None
        self.cpwrl_fl6: DPathCPW = None

        self.cpwrl_md7: DPathCPW = None
        self.cpwrl_fl7: DPathCPW = None

        self.cpw_md_lines: List[DPathCPW] = []
        self.cpw_fl_lines: List[DPathCPW] = []

        # marks
        self.marks: List[MarkBolgar] = []

        # length scale for most indents
        self.l_scale = max(3 * self.ro_Z.b, self.ro_line_turn_radius)
        ### ADDITIONAL VARIABLES SECTION END ###

    def draw(self, design_parameters=None):
        """

        Parameters
        ----------
        res_f_Q_sim_idx : int
            resonator index to draw. If not None, design will contain only
            readout waveguide and resonator with corresponding index (from 0 to 4),
            as well as corresponding Xmon Cross.
        design_params : object
            design parameters to customize

        Returns
        -------
        None
        """
        self.draw_chip()
        '''
            Only creating object. This is due to the drawing of xmons and resonators require
        draw xmons, then draw resonators and then draw additional xmons. This is
        ugly and that how this was before migrating to `ChipDesign` based code structure
            This is also the reason why `self.__init__` is flooded with design parameters that
        are used across multiple drawing functions.

        TODO: This drawings sequence can be decoupled in the future.
        '''
        self.create_resonator_objects()
        self.draw_xmons_and_resonators()
        self.draw_readout_waveguide()
<<<<<<< HEAD
        #
        # self.draw_josephson_loops()
        # #
        # self.draw_microwave_drvie_lines()
        # self.draw_flux_control_lines()
        # self.draw_coupling_res()
        #
        # self.draw_test_structures()
        # self.draw_express_test_structures_pads()
        # self.draw_bandages()
        # self.draw_recess()
        # self.region_el.merge()
        # self.draw_el_protection()
=======

        self.draw_josephson_loops()

        self.draw_microwave_drvie_lines()
        self.draw_flux_control_lines()
        self.draw_coupling_res()

        self.draw_test_structures()
        self.draw_express_test_structures_pads()
        self.draw_bandages()
        self.draw_recess()
        self.region_el.merge()
        self.draw_el_protection()
>>>>>>> 0913ec46
        # #
        self.draw_photo_el_marks()
        self.draw_bridges()
        # self.draw_pinning_holes()
        # # v.0.3.0.8 p.12 - ensure that contact pads has no holes
        # for contact_pad in self.contact_pads:
        #     contact_pad.place(self.region_ph)
        # self.extend_photo_overetching()
        # self.inverse_destination(self.region_ph)
        self.draw_cut_marks()
        # # convert to gds acceptable polygons (without inner holes)
        # self.resolve_holes()
        # # convert to litograph readable format. Litograph can't handle
        # # polygons with more than 200 vertices.
        # self.split_polygons_in_layers(max_pts=180)

    def draw_for_res_f_and_Q_sim(self, res_idx2Draw):
        """
        Function draw part of design that will be cropped and simulateed to obtain resonator`s frequency and Q-factor.
        Resonators are enumerated starting from 0.
        Parameters
        ----------
        res_f_Q_sim_idx : int
            resonator index to draw. If not None, design will contain only
            readout waveguide and resonator with corresponding index (from 0 to 4),
            as well as corresponding Xmon Cross.
        design_params : object
            design parameters to customize

        Returns
        -------
        None
        """
        self.draw_chip()
        '''
            Only creating object. This is due to the drawing of xmons and resonators require
        draw xmons, then draw resonators and then draw additional xmons. This is
        ugly and that how this was before migrating to `ChipDesign` based code structure
            This is also the reason why `self.__init__` is flooded with design parameters that
        are used across multiple drawing functions.

        TODO: This drawings sequence can be decoupled in the future.
        '''
        self.create_resonator_objects()
        self.draw_xmons_and_resonators(res_idx2Draw=res_idx2Draw)
        self.draw_readout_waveguide()

    def draw_for_Cqr_simulation(self, res_idx):
        """
        Function draw part of design that will be cropped and simulateed to obtain capacity value of capacitive
        coupling between qubit and resonator.
        Resonators are enumerated starting from 0.
        Parameters
        ----------
        res_f_Q_sim_idx : int
            resonator index to draw. If not None, design will contain only
            readout waveguide and resonator with corresponding index (from 0 to 4),
            as well as corresponding Xmon Cross.
        design_params : object
            design parameters to customize

        Returns
        -------
        None
        """
        self.draw_chip()
        '''
            Only creating object. This is due to the drawing of xmons and resonators require
        draw xmons, then draw resonators and then draw additional xmons. This is
        ugly and that how this was before migrating to `ChipDesign` based code structure
            This is also the reason why `self.__init__` is flooded with design parameters that
        are used across multiple drawing functions.

        TODO: This drawings sequence can be decoupled in the future.
        '''
        self.create_resonator_objects()
        self.draw_xmons_and_resonators(res_idx=res_idx)

    def _transfer_regs2cell(self):
        # this too methods assumes that all previous drawing
        # functions are placing their object on regions
        # in order to avoid extensive copying of the polygons
        # to/from cell.shapes during the logic operations on
        # polygons
        self.cell.shapes(self.layer_ph).insert(self.region_ph)
        self.cell.shapes(self.layer_el).insert(self.region_el)
        self.cell.shapes(self.dc_bandage_layer).insert(self.dc_bandage_reg)
        self.cell.shapes(self.layer_bridges1).insert(self.region_bridges1)
        self.cell.shapes(self.layer_bridges2).insert(self.region_bridges2)
        self.cell.shapes(self.layer_el_protection).insert(
            self.region_el_protection)
        self.lv.zoom_fit()

    def draw_chip(self):
        self.region_bridges2.insert(self.chip_box)

        self.region_ph.insert(self.chip_box)
        for contact_pad in self.contact_pads:
            contact_pad.place(self.region_ph)

    def draw_cut_marks(self):
        chip_box_poly = DPolygon(self.chip_box)
        for point in chip_box_poly.each_point_hull():
            CutMark(origin=point).place(self.region_ph)

    def create_resonator_objects(self):
        ### RESONATORS TAILS CALCULATIONS SECTION START ###
        # key to the calculations can be found in hand-written format here:
        # https://drive.google.com/file/d/1wFmv5YmHAMTqYyeGfiqz79a9kL1MtZHu/view?usp=sharing

        # x span between left long vertical line and
        # right-most center of central conductors
        resonators_widths = [2 * self.res_r + L_coupling for L_coupling in
                             self.L_coupling_list]
        L3_arr = [0.0]*8
        L3_arr[0] = (
            resonators_widths[0]/2
        )
        for i in range(1, self.NQUBITS):
            L3_arr[i] = L3_arr[i-1] + self.xmon_x_distance - \
                        self.resonators_dx

        res_tail_shape = "LRLRL"
        tail_turn_radiuses = self.res_r

        # along single horizontal line
        # self.L2_list[0] += 6 * self.Z_res.b
        # self.L2_list[1] += 0
        # self.L2_list[3] += 3 * self.Z_res.b

        # self.L3_list[0] = x1
        # self.L3_list[1] = x2
        # self.L3_list[2] = x3
        # self.L3_list[3] = x4

        # self.L4_list[1] += 6 * self.Z_res.b
        # self.L4_list[2] += 6 * self.Z_res.b
        # self.L4_list[3] += 3 * self.Z_res.b

        # for vertical xmon line
        # self.L2_list[4] += 6 * self.Z_res.b
        # self.L2_list[5] += 0
        # self.L2_list[7] += 3 * self.Z_res.b

        # self.L3_list[4] = x5
        # self.L3_list[5] = x2
        # self.L3_list[6] = x3
        # self.L3_list[7] = x4
        self.L3_list = np.array(self.L3_list) + np.array(L3_arr)

        # self.L4_list[5] += 6 * self.Z_res.b

        tail_segment_lengths_list = [[L2, L3, L4]
                                     for L2, L3, L4 in
                                     zip(self.L2_list, self.L3_list,
                                         self.L4_list)]
        tail_turn_angles_list = [
                                    [np.pi / 2, -np.pi / 2],
                                    [np.pi / 2, -np.pi / 2],
                                    [np.pi / 2, -np.pi / 2],
                                    [np.pi / 2, -np.pi / 2]
                                ]
        tail_turn_angles_list = tail_turn_angles_list + list(reversed(
            tail_turn_angles_list))
        tail_trans_in_list = [
                                 Trans.R270,
                                 Trans.R270,
                                 Trans.R270,
                                 Trans.R270
                             ] * 2
        ''' RESONATORS TAILS CALCULATIONS SECTION END '''

        pars = list(
            zip(
                self.L1_list, self.to_line_list, self.L_coupling_list,
                self.fork_y_spans,
                tail_segment_lengths_list, tail_turn_angles_list,
                tail_trans_in_list,
                self.L0_list, self.N_coils
            )
        )

        # deduction for resonator placements
        # under condition that Xmon-Xmon distance equals
        # `xmon_x_distance`
        worm_x = []
        worm_y = []
        for res_idx in range(int(self.NQUBITS)):
            worm_x.append(
<<<<<<< HEAD
                self.contact_pads[-1].end.x + res_idx * self.resonators_dx + 8*self.l_scale
=======
                self.contact_pads[-1].end.x + res_idx * self.resonators_dx
                + 8*self.l_scale
>>>>>>> 0913ec46
            )
            worm_y.append(
                self.contact_pads[-1].end.y - 8*self.l_scale
            )


        # create horizontal qubit line resonators twice
        # copy with idx=[4,5,6,7] will be transformed versions
        # of [0,1,2,3] resonators
        for res_idx, params in enumerate(pars):
            # print(res_idx)
            # parameters exctraction
            L1 = params[0]
            to_line = params[1]
            L_coupling = params[2]
            fork_y_span = params[3]
            tail_segment_lengths = params[4]
            tail_turn_angles = params[5]
            tail_trans_in = params[6]
            L0 = params[7]
            n_coils = params[8]

            self.resonators.append(
                EMResonatorTL3QbitWormRLTailXmonFork(
                    self.Z_res, DPoint(worm_x[res_idx], worm_y[res_idx]),
                    L_coupling,
                    L0=L0,
                    L1=L1, r=self.res_r, N=n_coils,
                    tail_shape=res_tail_shape,
                    tail_turn_radiuses=tail_turn_radiuses,
                    tail_segment_lengths=tail_segment_lengths,
                    tail_turn_angles=tail_turn_angles,
                    tail_trans_in=tail_trans_in,
                    fork_x_span=self.fork_x_span,
                    fork_y_span=fork_y_span,
                    fork_metal_width=self.fork_metal_width,
                    fork_gnd_gap=self.fork_gnd_gap
                )
            )

        # print([self.L0 - xmon_dy_Cg_coupling for xmon_dy_Cg_coupling in  self.xmon_dys_Cg_coupling])
        # print(self.L1_list)
        # print(self.L2_list)
        # print(self.L3_list)
        # print(self.L4_list)

    def draw_xmons_and_resonators(self, res_idx2Draw=None):
        """
        Fills photolitography Region() instance with resonators
        and crosses.

        Parameters
        ----------
        res_idx : int
            draw only particular resonator (if passed)
            used in resonator simulations.


        Returns
        -------
        None
        """
        # draw first 4 Xmons
        it_list = list(
            enumerate(
                zip(self.resonators, self.fork_y_spans)
            )
        )
        for res_idx, (res, fork_y_span) in it_list:
            xmon_center = res.end + DVector(0, -self.xmon_res_d)
            self.xmons.append(
                XmonCross(
                    xmon_center,
                    sideX_length=self.cross_len_x,
                    sideX_width=self.cross_width_x,
                    sideX_gnd_gap=self.cross_gnd_gap_x,
                    sideY_length=self.cross_len_y,
                    sideY_width=self.cross_width_y,
                    sideY_gnd_gap=self.cross_gnd_gap_y,
                    sideX_face_gnd_gap=self.cross_gnd_gap_x,
                    sideY_face_gnd_gap=self.cross_gnd_gap_y
                )
            )
            if res_idx2Draw is None:
                pass
            else:
                if res_idx != res_idx2Draw:
                    continue
            self.xmons[-1].place(self.region_ph)
            res.place(self.region_ph)
            xmonCross_corrected = XmonCross(
                xmon_center,
                sideX_length=self.cross_len_x,
                sideX_width=self.cross_width_x,
                sideX_gnd_gap=self.cross_gnd_gap_x,
                sideY_length=self.cross_len_y,
                sideY_width=self.cross_width_y,
                sideY_gnd_gap=max(
                    0,
                    self.fork_x_span - 2 * self.fork_metal_width -
                    self.cross_width_y -
                    max(self.cross_gnd_gap_y, self.fork_gnd_gap)
                ) / 2
            )
            self.xmons_corrected.append(xmonCross_corrected)
            xmonCross_corrected.place(self.region_ph)

    def draw_readout_waveguide(self):
        """
            Subdividing horizontal waveguide adjacent to resonators into
            several waveguides.
            Even segments of this adjacent waveguide are adjacent to
            resonators.
            Bridges will be placed on odd segments later.

            Returns
            -------
            None
            """

        ## calculating segment lengths of subdivided coupling  part of
        # ro coplanar ##

        # value that need to be added to `L_coupling`  to get width of
        # resonators bbox.
        def get_res_extension(
                resonator: EMResonatorTL3QbitWormRLTailXmonFork):
            return resonator.Z0.b + 2 * resonator.r

        def get_res_width(
                resonator: EMResonatorTL3QbitWormRLTailXmonFork):
            return (resonator.L_coupling + get_res_extension(
                resonator))

        # 1st readout line
        p1 = self.contact_pads[-1].end
        p_last = self.contact_pads[-4].end
        # start of readout
        p2 = p1 + DVector(0, -2 * self.l_scale)
        p3 = self.resonators[0].origin + \
             DVector(
                 -get_res_extension(self.resonators[0]) / 2 -
                 4 * self.ro_line_turn_radius,
                 self.to_line_list[0]
             )
        p4 = self.resonators[7].origin + \
             DVector(
                 -get_res_extension(self.resonators[7]) / 2 +
                 get_res_width(self.resonators[7]) +
                 4 * self.ro_line_turn_radius,
                 self.to_line_list[7]
             )
        p5 = p_last + DVector(0, -2 * self.l_scale)
        self.cpwrl_ro_line1 = DPathCPW(
            points=[p1, p2, p3, p4, p5, p_last],
            cpw_parameters=self.ro_Z,
            turn_radiuses=self.ro_line_turn_radius
        )
        self.cpwrl_ro_line1.place(self.region_ph)

    def draw_josephson_loops(self):
        # place left squid
        dx = SQUID_PARS.SQB_dx / 2 - SQUID_PARS.SQLBT_dx / 2
        pars_local = deepcopy(SQUID_PARS)
        pars_local.bot_wire_x = [-dx, dx]
        pars_local.SQB_dy = 0

        xmon_loop_shift = self.cross_len_x / 3

        for xmon_idx, xmon in enumerate(self.xmons):
            if xmon_idx < 4:  # horizontal row
                squid_center = DPoint(
                    xmon.cpw_l.end.x + xmon_loop_shift,
                    xmon.center.y - (xmon.cpw_l.width + xmon.cpw_l.gap) / 2
                )
                squid = AsymSquid(
                    squid_center + DVector(0, -self.squid_vertical_shift),
                    pars_local
                )
                self.squids.append(squid)
                squid.place(self.region_el)
            elif xmon_idx >= 4:  # vertical row
                squid_center = DPoint(
                    xmon.cpw_r.end.x - xmon_loop_shift,
                    xmon.center.y - (xmon.cpw_r.width + xmon.cpw_r.gap) / 2
                )
                squid = AsymSquid(
                    squid_center + DVector(0, -self.squid_vertical_shift),
                    pars_local
                )
                self.squids.append(squid)
                squid.place(self.region_el)

        self.region_el.merge()
        # refuse rounding for new technology process "Daria K. 22.03.2022"
        # self.region_el.round_corners(0.5e3, 0.5e3, 40)

    def draw_microwave_drvie_lines(self):
        self.ctr_lines_y_ref = self.xmons[0].cpw_bempt.end.y - 300e3
        r_turn = self.ctr_lines_turn_radius

        # place caplanar line 0md
        p1 = self.contact_pads[0].end
        p2 = p1 + DVector(2 * r_turn, 0)
        p3 = DPoint(p2.x, self.xmons[0].center.y)
        p4 = DPoint(self.xmons[0].cpw_l.end.x -
                    self.md07_x_dist, p3.y)
        p5 = p4 + DVector(self.z_md_fl.b / 2, 0)
        self.cpwrl_md0 = DPathCPW(
            points=[p1, p2, p3, p4, p5],
            cpw_parameters=[self.z_md_fl] * 5 +
                           [CPWParameters(width=0,
                                          gap=self.z_md_fl.b / 2)],
            turn_radiuses=r_turn
        )
        self.cpw_md_lines.append(self.cpwrl_md0)
        self.cpwrl_md0.place(self.region_ph)

        # place md7
        for q_idx, cp_idx in enumerate(
                [3, 5, 7, 8, 10, 12],
                start=1
        ):
            cp = self.contact_pads[cp_idx]
            cross = self.xmons[q_idx]
            p1 = cp.end

            cp_dv = cp.end - cp.start
            cp_dv /= cp_dv.abs()

            p2 = p1 + 2 * r_turn * cp_dv
            cross_dv = cross.cpw_b.dr.dup()
            cross_dv /= cross_dv.abs()
            p3 = DPoint(
                self.xmons[q_idx].cpw_b.end.x + self.md_line_end_shift.x,
                self.ctr_lines_y_ref
            )
            p4 = DPoint(
                p3.x,
                self.xmons[q_idx].cpw_b.end.y + self.md_line_end_shift.y
            )
            p5 = p4 + DVector(0, self.z_md_fl.b / 2)
            md_dpath = DPathCPW(
                points=[p1, p2, p3, p4, p5],
                cpw_parameters=[self.z_md_fl] * 5 +
                               [CPWParameters(width=0,
                                              gap=self.z_md_fl.b / 2)],
                turn_radiuses=r_turn
            )
            self.__setattr__("cpwrl_md_" + str(q_idx), md_dpath)
            self.cpw_md_lines.append(md_dpath)
            md_dpath.place(self.region_ph)

        # place caplanar line 7md
        p1 = self.contact_pads[-5].end
        p2 = p1 + DVector(0, -2 * r_turn)
        p3 = DPoint(p2.x, self.xmons[0].center.y)
        p4 = DPoint(self.xmons[7].cpw_r.end.x +
                    self.md07_x_dist, p3.y)
        p5 = p4 + DVector(-self.z_md_fl.b / 2, 0)
        self.cpwrl_md7 = DPathCPW(
            points=[p1, p2, p3, p4, p5],
            cpw_parameters=[self.z_md_fl] * 4 +
                           [CPWParameters(width=0,
                                          gap=self.z_md_fl.b / 2)],
            turn_radiuses=r_turn
        )
        self.cpw_md_lines.append(self.cpwrl_md7)
        self.cpwrl_md7.place(self.region_ph)

    def draw_flux_control_lines(self):
        r_turn = self.ctr_lines_turn_radius

        # place caplanar line 0 fl
        p1 = self.contact_pads[1].end
        p2 = p1 + DVector(2 * r_turn, 0)
        # TODO: hardcoded 100e3
        p3 = DPoint(p2.x, self.ctr_lines_y_ref + 100e3)
        p4 = DPoint(
            self.squids[0].center.x + self.flux_lines_x_shifts[0],
            p3.y
        )
        p5 = DPoint(
            p4.x,
            self.xmons[0].center.y - self.xmons[0].cpw_l.b / 2
        )
        self.cpwrl_fl0 = DPathCPW(
            points=[p1, p2, p3, p4, p5],
            cpw_parameters=self.z_md_fl,
            turn_radiuses=r_turn
        )
        self.cpw_fl_lines.append(self.cpwrl_fl0)

        # place fl1,...,fl6
        for q_idx, cp_idx in enumerate(
                [2, 4, 6, 9, 11, 13],
                start=1
        ):
            cp = self.contact_pads[cp_idx]
            cross = self.xmons[q_idx]
            squid = self.squids[q_idx]
            p1 = cp.end

            cp_dv = cp.end - cp.start
            cp_dv /= cp_dv.abs()

            p2 = p1 + 2 * r_turn * cp_dv
            cross_dv = cross.cpw_b.dr.dup()
            cross_dv /= cross_dv.abs()
            p3 = DPoint(
                squid.center.x + self.flux_lines_x_shifts[q_idx],
                self.ctr_lines_y_ref
            )
            p4 = DPoint(
                p3.x,
                cross.center.y - cross.cpw_l.b / 2
            )

            md_dpath = DPathCPW(
                points=[p1, p2, p3, p4],
                cpw_parameters=self.z_md_fl,
                turn_radiuses=r_turn
            )
            self.__setattr__("cpwrl_fl" + str(q_idx), md_dpath)
            self.cpw_fl_lines.append(md_dpath)

        # place caplanar line 7 fl
        p1 = self.contact_pads[-6].end
        p2 = p1 + DVector(-2 * r_turn, 0)
        # TODO: hardcoded value 100e3
        p3 = DPoint(p2.x, self.ctr_lines_y_ref + 100e3)
        p4 = DPoint(
            self.squids[7].center.x + self.flux_lines_x_shifts[7],
            p3.y
        )
        p5 = DPoint(
            p4.x,
            self.xmons[7].center.y - self.xmons[7].cpw_r.b / 2
        )
        self.cpwrl_fl7 = DPathCPW(
            points=[p1, p2, p3, p4, p5],
            cpw_parameters=self.z_md_fl,
            turn_radiuses=r_turn
        )
        self.cpw_fl_lines.append(self.cpwrl_fl7)

        for flux_line in self.cpw_fl_lines:
            self.modify_and_place_flux_line_end(flux_line)
        # self.region_ph.merge()

    def modify_and_place_flux_line_end(self, flux_line: DPathCPW):
        # make flux line wider to have a less chance to misalign
        # bandage-eBeam-photo layers at the qubit bandage region.
        last_line = list(flux_line.primitives.values())[-1]
        last_line_name = list(flux_line.primitives.keys())[-1]

        # divide line into 3 sections
        alpha_1 = 0.6
        alpha_2 = 0.3
        alpha_3 = 1 - (alpha_1 + alpha_2)
        p1 = last_line.start
        p2 = p1 + alpha_1 * (last_line.end - last_line.start)
        p3 = p2 + alpha_2 * (last_line.end - last_line.start)
        p4 = p3 + alpha_3 * (last_line.end - last_line.start)
        cpw_normal = CPW(
            start=p1,
            end=p2,
            width=self.z_md_fl.width,
            gap=self.z_md_fl.gap
        )
        cpw_transition = CPW2CPW(
            Z0=self.z_md_fl,
            Z1=self.z_md_fl2,
            start=p2, end=p3
        )
        cpw_thick = CPW(
            start=p3 + DVector(0, -2),  # rounding error correction
            end=p4,
            width=self.z_md_fl2.width,
            gap=self.z_md_fl2.gap
        )

        del flux_line.primitives[last_line_name]
        flux_line.primitives[last_line_name + "_1"] = cpw_normal
        flux_line.primitives[last_line_name + "_2"] = cpw_transition
        flux_line.primitives[last_line_name + "_3"] = cpw_thick
        flux_line._refresh_named_connections()

        flux_line.place(self.region_ph)

        # draw mutual inductance for squid
        p1 = cpw_thick.end + DVector(cpw_thick.width / 2,
                                     -self.flux2ground_right_width / 2)
        p2 = p1 + DVector(cpw_thick.gap, 0)
        inductance_cpw = CPW(
            start=p1, end=p2,
            width=self.flux2ground_right_width, gap=0
        )
        inductance_cpw.place(self.region_ph)

        # connect central conductor to ground at left
        p1 = cpw_thick.end + \
             DVector(
                 -cpw_thick.width / 2,
                 -self.flux2ground_left_width / 2
             )
        p2 = p1 + DVector(-cpw_thick.gap, 0)
        flux_gnd_cpw = CPW(
            start=p1, end=p2,
            width=self.flux2ground_left_width, gap=0
        )
        flux_gnd_cpw.place(self.region_ph)

    def draw_coupling_res(self):
        # TODO: draw appropriate coupling
        self.coupling_cpw = CPW(
            start=self.xmons[3].cpw_rempt.end +
                  DPoint(self.coupling_resonator_dx, 0),
            end=self.xmons[4].cpw_lempt.end +
                DPoint(-self.coupling_resonator_dx, 0),
            cpw_params=self.Z_res
        )
        self.coupling_cpw.place(self.region_ph)

        self.cpw_empty1 = CPW(
            width=0, gap=self.Z_res.b / 2,
            start=self.coupling_cpw.start,
            end=self.coupling_cpw.start + DVector(-self.Z_res.b / 2, 0)
        )
        self.cpw_empty1.place(self.region_ph)

        self.cpw_empty2 = CPW(
            width=0, gap=self.Z_res.b / 2,
            start=self.coupling_cpw.end,
            end=self.coupling_cpw.end + DVector(self.Z_res.b / 2, 0)
        )
        self.cpw_empty2.place(self.region_ph)

    def draw_test_structures(self):
        # DRAW CONCTACT FOR BANDAGES WITH 5um CLEARANCE
        struct_centers = [DPoint(2.4e6, 14.0e6), DPoint(10.7e6, 14.0e6),
                          DPoint(8.2e6, 14.9e6)]
        self.test_squids_pads = []
        for struct_center in struct_centers:
            ## JJ test structures ##
            dx = SQUID_PARS.SQB_dx / 2 - SQUID_PARS.SQLBT_dx / 2

            # test structure with big critical current (#1)
            test_struct1 = TestStructurePadsSquare(
                struct_center,
                # gnd gap in test structure is now equal to
                # the same of first xmon cross, where polygon is placed
                squares_gap=self.xmons[0].sideY_face_gnd_gap
            )
            self.test_squids_pads.append(test_struct1)
            test_struct1.place(self.region_ph)

            text_reg = pya.TextGenerator.default_generator().text(
                "56 nA", 0.001, 25, False, 0, 0)
            text_bl = test_struct1.empty_rectangle.p1 - DVector(0, 20e3)
            text_reg.transform(
                ICplxTrans(1.0, 0, False, text_bl.x, text_bl.y))
            self.region_ph -= text_reg

            pars_local = deepcopy(SQUID_PARS)
            pars_local.SQRBT_dx = 0
            pars_local.SQRBJJ_dy = 0
            pars_local.bot_wire_x = [-dx]

            squid_center = test_struct1.center
            test_jj = AsymSquid(
                squid_center + DVector(0, -self.squid_vertical_shift),
                pars_local
            )
            self.test_squids.append(test_jj)
            test_jj.place(self.region_el)

            # test structure with low critical current
            test_struct2 = TestStructurePadsSquare(
                struct_center + DPoint(0.3e6, 0))
            self.test_squids_pads.append(test_struct2)
            test_struct2.place(self.region_ph)

            text_reg = pya.TextGenerator.default_generator().text(
                "11 nA", 0.001, 25, False, 0, 0)
            text_bl = test_struct2.empty_rectangle.p1 - DVector(0, 20e3)
            text_reg.transform(
                ICplxTrans(1.0, 0, False, text_bl.x, text_bl.y))
            self.region_ph -= text_reg

            pars_local = deepcopy(SQUID_PARS)
            pars_local.SQLBT_dx = 0
            pars_local.SQLBJJ_dy = 0
            pars_local.bot_wire_x = [dx]

            squid_center = test_struct2.center
            test_jj = AsymSquid(
                squid_center + DVector(0, -self.squid_vertical_shift),
                pars_local
            )
            self.test_squids.append(test_jj)
            test_jj.place(self.region_el)

            # test structure for bridge DC contact
            test_struct3 = TestStructurePadsSquare(
                struct_center + DPoint(0.6e6, 0))
            test_struct3.place(self.region_ph)
            text_reg = pya.TextGenerator.default_generator().text(
                "DC", 0.001, 25, False, 0, 0
            )
            text_bl = test_struct3.empty_rectangle.p1 - DVector(0, 20e3)
            text_reg.transform(
                ICplxTrans(1.0, 0, False, text_bl.x, text_bl.y)
            )
            self.region_ph -= text_reg

            test_bridges = []
            for i in range(3):
                bridge = Bridge1(
                    test_struct3.center + DPoint(50e3 * (i - 1), 0),
                    gnd_touch_dx=20e3
                )
                test_bridges.append(bridge)
                bridge.place(self.region_bridges1, region_name="bridges_1")
                bridge.place(self.region_bridges2, region_name="bridges_2")

        # bandages test structures
        test_dc_el2_centers = [
            DPoint(2.5e6, 11.5e6),
            DPoint(12.1e6, 13.6e6),
            DPoint(5.7e6, 14.9e6)
        ]
        for struct_center in test_dc_el2_centers:
            test_struct1 = TestStructurePadsSquare(struct_center)
            test_struct1.place(self.region_ph)
            text_reg = pya.TextGenerator.default_generator().text(
                "Bandage", 0.001, 40, False, 0, 0)
            text_bl = test_struct1.empty_rectangle.origin + DPoint(
                test_struct1.gnd_gap, -4 * test_struct1.gnd_gap
            )
            text_reg.transform(
                ICplxTrans(1.0, 0, False, text_bl.x, text_bl.y))
            self.region_ph -= text_reg

            rec_width = 10e3
            rec_height = test_struct1.rectangles_gap + 2 * rec_width
            p1 = struct_center - DVector(rec_width / 2, rec_height / 2)
            dc_rec = Rectangle(p1, rec_width, rec_height)
            dc_rec.place(self.dc_bandage_reg)

    def draw_express_test_structures_pads(self):
        for squid, test_pad in zip(
                self.test_squids[:-2],
                self.test_squids_pads[:-2]
        ):
            if squid.squid_params.SQRBJJ_dy == 0:
                # only left JJ is present

                # test pad expanded to the left
                p1 = DPoint(squid.SQRTT.start.x, test_pad.center.y)
                p2 = p1 + DVector(10e3, 0)
                etc1 = CPW(
                    start=p1, end=p2,
                    width=1e3,
                    gap=0
                )
                etc1.place(self.region_el)

                p3 = DPoint(test_pad.top_rec.p2.x, p2.y)
                etc2 = CPW(
                    start=p2, end=p3,
                    width=test_pad.gnd_gap - 4e3,
                    gap=0
                )
                etc2.place(self.region_el)

                # test pad expanded to the left
                p1 = squid.BCW0.end
                p2 = p1 - DVector(10e3, 0)
                etc3 = CPW(
                    start=p1, end=p2,
                    width=1e3,  # TODO: hardcoded value
                    gap=0
                )
                etc3.place(self.region_el)

                p3 = DPoint(p2.x, test_pad.center.y)
                p4 = DPoint(test_pad.top_rec.p1.x, test_pad.center.y)
                etc4 = CPW(
                    start=p3, end=p4,
                    width=test_pad.gnd_gap - 4e3,
                    gap=0
                )
                etc4.place(self.region_el)

            elif squid.squid_params.SQLBJJ_dy == 0:
                # only right leg is present
                p1 = DPoint(squid.SQLTT.start.x, test_pad.center.y)
                p2 = p1 + DVector(-10e3, 0)
                # test pad expanded to the left
                etc1 = CPW(
                    start=p1, end=p2,
                    width=1e3,
                    gap=0
                )
                etc1.place(self.region_el)

                p3 = DPoint(test_pad.top_rec.p1.x, p2.y)
                etc2 = CPW(
                    start=p2, end=p3,
                    width=test_pad.gnd_gap - 4e3,
                    gap=0
                )
                etc2.place(self.region_el)

                # test pad expanded to the right
                p1 = squid.BCW0.end
                p2 = p1 + DVector(10e3, 0)
                etc3 = CPW(
                    start=p1, end=p2,
                    width=1e3,  # TODO: hardcoded value
                    gap=0
                )
                etc3.place(self.region_el)

                p3 = DPoint(p2.x, test_pad.center.y)
                p4 = DPoint(test_pad.top_rec.p2.x, test_pad.center.y)
                etc4 = CPW(
                    start=p3, end=p4,
                    width=test_pad.gnd_gap - 4e3,
                    gap=0
                )
                etc4.place(self.region_el)

    def draw_bandages(self):
        """
        Returns
        -------

        """
        from itertools import chain
        for squid, contact in chain(
                zip(self.squids, self.xmons),
                zip(self.test_squids, self.test_squids_pads)
        ):
            # dc contact pad has to be completely
            # inside union of both  e-beam and photo deposed
            # metal regions.
            # `self.dc_cont_clearance` represents minimum distance
            # from dc contact pad`s perimeter to the perimeter of the
            # e-beam and photo-deposed metal perimeter.
            self.bandages_regs_list += self.draw_squid_bandage(squid)
            # collect all bottom contacts

    def draw_squid_bandage(self, test_jj: AsymSquid = None,
                           shift_to_center=0):
        bandages_regs_list: List[Region] = []

        center_dv = DVector(0, 0.25 * self.bandage_height)
        # top bandage
        top_bandage_reg = self._get_bandage_reg(
            center=test_jj.TC.start,
            shift=-center_dv
        )
        bandages_regs_list.append(top_bandage_reg)
        self.dc_bandage_reg += top_bandage_reg

        # bottom contacts
        for i, _ in enumerate(test_jj.squid_params.bot_wire_x):
            BC = getattr(test_jj, "BC" + str(i))
            bot_bandage_reg = self._get_bandage_reg(
                center=BC.end,
                shift=center_dv
            )
            bandages_regs_list.append(bot_bandage_reg)
            self.dc_bandage_reg += bot_bandage_reg
        return bandages_regs_list

    def _get_bandage_reg(self, center, shift: DVector = DVector(0, 0)):
        center += shift
        rect_lb = center + \
                  DVector(
                      -self.bandage_width / 2,
                      -self.bandage_height / 2
                  )
        bandage_reg = Rectangle(
            origin=rect_lb,
            width=self.bandage_width,
            height=self.bandage_height
        ).metal_region
        bandage_reg.round_corners(
            self.bandage_r_inner,
            self.bandage_r_outer,
            self.bandage_curve_pts_n
        )

        return bandage_reg

    def draw_recess(self):
        for squid in itertools.chain(self.squids, self.test_squids):
            recess_reg = squid.TC.metal_region.dup().size(-1.5e3)
            self.region_ph -= recess_reg

            for i, _ in enumerate(squid.squid_params.bot_wire_x):
                BC = getattr(squid, "BC" + str(i))
                recess_reg = BC.metal_region.dup().size(-1.5e3)
                self.region_ph -= recess_reg

    def draw_el_protection(self):
        protection_a = 300e3
        for squid in (self.squids + self.test_squids):
            self.region_el_protection.insert(
                pya.Box().from_dbox(
                    pya.DBox(
                        squid.origin - 0.5 * DVector(protection_a,
                                                     protection_a),
                        squid.origin + 0.5 * DVector(protection_a,
                                                     protection_a)
                    )
                )
            )

    def draw_photo_el_marks(self):
        marks_centers = [
            DPoint(1.5e6, 14.5e6), DPoint(7.9e6, 8.4e6), DPoint(14.3e6,
                                                               14.5e6),
            DPoint(2.5e6, 3.3e6), DPoint(12.9e6, 10.5e6), DPoint(14e6,
                                                                 3.3e6)
        ]
        for mark_center in marks_centers:
            self.marks.append(
                MarkBolgar(mark_center)
            )
            self.marks[-1].place(self.region_ph)

    def draw_bridges(self):
        bridges_step = 130e3
        fl_bridges_step = 130e3

        # for resonators
        for resonator in self.resonators:
            for name, res_primitive in resonator.primitives.items():
                if "coil" in name:
                    subprimitives = res_primitive.primitives
                    for primitive_name, primitive in subprimitives.items():
                        # place bridges only at arcs of coils
                        # but not on linear segments
                        if "arc" in primitive_name:
                            Bridge1.bridgify_CPW(
                                primitive, bridges_step,
                                dest=self.region_bridges1,
                                dest2=self.region_bridges2
                            )
                    continue
                elif "fork" in name:  # skip fork primitives
                    continue
                else:
                    # bridgify everything else except "arc1"
                    # resonator.primitives["arc1"] is arc that connects
                    # L_coupling with long vertical line for
                    # `EMResonatorTL3QbitWormRLTailXmonFork`
                    if name == "arc1":
                        continue
                    Bridge1.bridgify_CPW(
                        res_primitive, bridges_step,
                        dest=self.region_bridges1,
                        dest2=self.region_bridges2
                    )

        # for contact wires
        for key, val in self.__dict__.items():
            if "cpwrl_md" in key:
                cpwrl_md = val
                Bridge1.bridgify_CPW(
                    cpwrl_md, bridges_step,
                    dest=self.region_bridges1, dest2=self.region_bridges2,
                    avoid_points=[squid.origin for squid in self.squids]
                )
            elif "cpwrl_fl" in key:
                cpwrl_fl = val
                Bridge1.bridgify_CPW(
                    cpwrl_fl, fl_bridges_step,
                    dest=self.region_bridges1, dest2=self.region_bridges2,
                    avoid_points=[squid.origin for squid in self.squids],
                    avoid_distances=200e3
                )

        # close bridges for cpw_fl line
        for i, cpw_fl in enumerate(self.cpw_fl_lines):
            dy_list = [30e3, 130e3]
            for dy in dy_list:
                bridge_center1 = cpw_fl.end + DVector(0, -dy)
                br = Bridge1(center=bridge_center1, trans_in=Trans.R90)
                br.place(dest=self.region_bridges1,
                         region_name="bridges_1")
                br.place(dest=self.region_bridges2,
                         region_name="bridges_2")

        # close bridges for cpw_md line
        # for i, cpw_md in enumerate(self.cpw_md_lines):
        #     dy_list = [55e3, 200e3]
        #     for dy in dy_list:
        #         if i == 0:
        #             bridge_center1 = cpw_md.end + DVector(-dy, 0)
        #         elif i == 4:
        #             bridge_center1 = cpw_md.end + DVector(dy, 0)
        #             br = Bridge1(center=bridge_center1,
        #                          trans_in=None)
        #         else:
        #             bridge_center1 = cpw_md.end + DVector(0, -dy)
        #             br = Bridge1(center=bridge_center1,
        #                          trans_in=Trans.R90)
        #         br.place(dest=self.region_bridges1,
        #                  region_name="bridges_1")
        #         br.place(dest=self.region_bridges2,
        #                  region_name="bridges_2")

        # for readout waveguides
        avoid_points = []
        avoid_distances = []
        for res in self.resonators:
            av_pt = res.origin + DPoint(res.L_coupling / 2, 0)
            avoid_points.append(av_pt)
            av_dist = res.L_coupling / 2 + res.r + res.Z0.b / 2
            avoid_distances.append(av_dist)

        Bridge1.bridgify_CPW(
            self.cpwrl_ro_line1, bridges_step=bridges_step,
            dest=self.region_bridges1, dest2=self.region_bridges2,
            avoid_points=avoid_points, avoid_distances=avoid_distances
        )
        Bridge1.bridgify_CPW(
            self.cpwrl_ro_line2, bridges_step=bridges_step,
            dest=self.region_bridges1, dest2=self.region_bridges2,
            avoid_points=avoid_points, avoid_distances=avoid_distances
        )

    def draw_pinning_holes(self):
        # points that select polygons of interest if they were clicked at
        selection_pts = [
            Point(0.1e6, 0.1e6),
            (self.contact_pads[-1].end + self.contact_pads[-2].end) / 2,
            (self.contact_pads[-3].end + self.contact_pads[-4].end) / 2
        ]

        # creating region of small boxes (polygon selection requires
        # regions)
        dv = DVector(10, 10)
        selection_region = Region(
            [pya.Box(pt, pt + dv) for pt in selection_pts]
        )
        tmp_ph = self.region_ph.dup()
        other_regs = tmp_ph.select_not_interacting(selection_region)
        reg_to_fill = self.region_ph.select_interacting(selection_region)
        filled_reg = fill_holes(reg_to_fill, d=40e3, width=15e3,
                                height=15e3)

        self.region_ph = filled_reg + other_regs

    def extend_photo_overetching(self):
        tmp_reg = Region()
        ep = pya.EdgeProcessor()
        for poly in self.region_ph.each():
            tmp_reg.insert(
                ep.simple_merge_p2p(
                    [
                        poly.sized(
                            FABRICATION.OVERETCHING,
                            FABRICATION.OVERETCHING,
                            2
                        )
                    ],
                    False,
                    False,
                    1
                )
            )
        self.region_ph = tmp_reg

    # TODO: add layer or region
    #  arguments to the functions wich names end with "..._in_layers()"
    def resolve_holes(self):
        for reg in (
                self.region_ph, self.region_bridges1, self.region_bridges2,
                self.region_el, self.dc_bandage_reg,
                self.region_el_protection):
            tmp_reg = Region()
            for poly in reg:
                tmp_reg.insert(poly.resolved_holes())
            reg.clear()
            reg |= tmp_reg

        # TODO: the following code is not working (region_bridges's polygons remain the same)
        # for poly in chain(self.region_bridges2):
        #     poly.resolve_holes()

    def split_polygons_in_layers(self, max_pts=200):
        self.region_ph = split_polygons(self.region_ph, max_pts)
        self.region_bridges2 = split_polygons(self.region_bridges2,
                                              max_pts)
        for poly in self.region_ph:
            if poly.num_points() > max_pts:
                print("exists photo")
        for poly in self.region_ph:
            if poly.num_points() > max_pts:
                print("exists bridge2")

    def get_resonator_length(self, res_idx):
        resonator = self.resonators[res_idx]
        res_length = resonator.L_coupling
        return res_length


def simulate_resonators_f_and_Q():
    freqs_span_corase = 1  # GHz
    corase_only = False
    freqs_span_fine = 0.050
    # dl_list = [15e3, 0, -15e3]
    estimated_freqs = np.linspace(7.2, 7.76, 8)
    dl_list = [0e3]
    from itertools import product
    for dl, (resonator_idx,predef_freq) in list(product(
            dl_list,
            zip(range(8), estimated_freqs),
    )):
        if(resonator_idx < 4 ):
            continue
        print()
        print("res №", resonator_idx)
        fine_resonance_success = False
        freqs_span = freqs_span_corase

        design = Design8Q("testScript")
        design.L1_list[resonator_idx] += dl
        # print(f"res length: {design.L1_list[resonator_idx]:3.5} um")
        design.draw_for_res_f_and_Q_sim(res_idx2Draw=resonator_idx)

        an_estimated_freq = \
            design.resonators[resonator_idx].get_approx_frequency(
                refractive_index=np.sqrt(6.26423)
            )
        # print(f"formula estimated freq: {an_estimated_freq:3.5} GHz")
        estimated_freq = predef_freq
        # print("start drawing")
        # print(f"previous result estimated freq: {estimated_freq:3.5} GHz")
        # print(design.resonators[resonator_idx].length(exception="fork"))

        crop_box = (
                design.resonators[resonator_idx].metal_region +
                design.resonators[resonator_idx].empty_region +
                design.xmons[resonator_idx].metal_region +
                design.xmons[resonator_idx].empty_region
        ).bbox()

        # center of the readout CPW
        crop_box.top += -design.Z_res.b / 2 + design.to_line_list[
            resonator_idx] + design.Z0.b / 2
        box_extension = 100e3
        crop_box.bottom -= box_extension
        crop_box.top += box_extension
        crop_box.left -= box_extension
        crop_box.right += box_extension

        ### MESH CALCULATION SECTION START ###
        arr1 = np.round(np.array(
            design.to_line_list) - design.Z0.b / 2 - design.Z_res.b / 2)
        arr2 = np.array([box_extension, design.Z0.gap, design.Z0.width,
                         design.Z_res.width, design.Z_res.gap])
        arr = np.hstack((arr1, arr2))
        resolution_dy = np.gcd.reduce(arr.astype(int))
        # print(arr)
        # print(resolution_dy)
        # resolution_dy = 2e3
        resolution_dx = 2e3
        # print("resolution: ", resolution_dx,"x",resolution_dy, " um")

        # cut part of the ground plane due to rectangular mesh in Sonnet
        crop_box.bottom = crop_box.bottom - int(
            crop_box.height() % resolution_dy)
        # print(crop_box.top, " ", crop_box.bottom)
        # print(crop_box.height() / resolution_dy)
        ### MESH CALCULATION SECTION END ###

        design.crop(crop_box, region=design.region_ph)

        design.sonnet_ports = [
            DPoint(crop_box.left,
                   crop_box.top - box_extension - design.Z0.b / 2),
            DPoint(crop_box.right,
                   crop_box.top - box_extension - design.Z0.b / 2)
        ]

        # transforming cropped box to the origin
        dr = DPoint(0, 0) - crop_box.p1
        design.transform_region(
            design.region_ph,
            DTrans(dr.x, dr.y),
            trans_ports=True
        )

        # transfer design`s regions shapes to the corresponding layers in layout
        design.show()
        # show layout in UI window
        design.lv.zoom_fit()

        design.layout.write(
            os.path.join(PROJECT_DIR,
                         f"res_f_Q_{resonator_idx}_{dl}_um.gds")
        )

        ### RESONANCE FINDING SECTION START ###
        while not fine_resonance_success:
            # fine_resonance_success = True  # NOTE: FOR DEBUG
            ### SIMULATION SECTION START ###
            ml_terminal = SonnetLab()
            # print("starting connection...")
            from sonnetSim.cMD import CMD

            ml_terminal._send(CMD.SAY_HELLO)
            ml_terminal.clear()
            simBox = SimulationBox(
                crop_box.width(), crop_box.height(),
                crop_box.width() / resolution_dx,
                crop_box.height() / resolution_dy
            )

            # if freqs_span == freqs_span_corase:
            ml_terminal.set_boxProps(simBox)
            # print("sending cell and layer")
            from sonnetSim.pORT_TYPES import PORT_TYPES

            ports = [
                SonnetPort(design.sonnet_ports[0], PORT_TYPES.BOX_WALL),
                SonnetPort(design.sonnet_ports[1], PORT_TYPES.BOX_WALL)
            ]
            ml_terminal.set_ports(ports)
            ml_terminal.send_polygons(design.cell, design.layer_ph)
            ml_terminal.set_ABS_sweep(estimated_freq - freqs_span / 2,
                                      estimated_freq + freqs_span / 2)
            # print(f"simulating...{resonator_idx}")
            result_path = ml_terminal.start_simulation(wait=True)
            ml_terminal.release()

            """
            intended to be working ONLY IF:
            s12 is monotonically increasing or decreasing over the chosen frequency band.
            That generally holds true for circuits with single resonator.
            """
            with open(result_path.decode('ascii'), "r",
                      newline='') as file:
                # exctracting s-parameters in csv format
                # though we do not have csv module
                rows = [row.split(',') for row in
                        list(file.readlines())[8:]]
                freqs = [float(row[0]) for row in rows]  # rows in GHz
                df = freqs[1] - freqs[0]  # frequency error
                s12_list = [float(row[3]) + 1j * float(row[4]) for row in
                            rows]
                s12_abs_list = [abs(s12) for s12 in s12_list]
                min_freq_idx, min_s21_abs = min(enumerate(s12_abs_list),
                                                key=lambda x: x[1])
                min_freq = freqs[min_freq_idx]
                # min_freq_idx = len(s12_abs_list) / 2  # Note: FOR DEBUG
            print("min freq idx: ", min_freq_idx, "/", len(freqs))
            # processing the results
            if min_freq_idx == 0:
                # local minimum is located to the left of current interval
                # => shift interval to the left and try again
                derivative = (s12_list[1] - s12_list[0]) / df
                second_derivative = (s12_list[2] - 2 * s12_list[1] +
                                     s12_list[0]) / df ** 2
                print('resonance located the left of the current interval')
                # try adjacent interval to the left
                estimated_freq -= freqs_span
                continue
            elif min_freq_idx == (len(freqs) - 1):
                # local minimum is located to the right of current interval
                # => shift interval to the right and try again
                derivative = (s12_list[-1] - s12_list[-2]) / df
                second_derivative = (s12_list[-1] - 2 * s12_list[-2] +
                                     s12_list[-3]) / df ** 2
                print(
                    'resonance located the right of the current interval')
                # try adjacent interval to the right
                estimated_freq += freqs_span
                continue
            else:
                # local minimum is within current interval
                print(f"fr = {min_freq:3.5} GHz,  fr_err = {df:.5}")
                estimated_freq = min_freq
                if freqs_span == freqs_span_corase:
                    if corase_only:
                        # terminate simulation after corase simulation
                        fine_resonance_success = True
                    else:
                        # go to fine approximation step
                        freqs_span = freqs_span_fine
                        continue
                elif freqs_span == freqs_span_fine:
                    # fine approximation ended, go to saving the result
                    fine_resonance_success = True  # breaking frequency locating cycle condition is True

            # unreachable code:
            # TODO: add approximation of the resonance if minimum is nonlocal during corase approximation
            # fr_approx = (2*derivative/second_derivative) + min_freq
            # B = -4*derivative**3/second_derivative**2
            # A = min_freq - 2*derivative**2/second_derivative
            # print(f"fr = {min_freq:3.3} GHz,  fr_err = not implemented(")
            ### RESONANCE FINDING SECTION END  ###

            ### RESULT SAVING SECTION START ###

            # geometry parameters gathering
            res_params = design.resonators[
                resonator_idx].get_geometry_params_dict(prefix="worm_")
            Z0_params = design.Z0.get_geometry_params_dict(
                prefix="S21Line_")

            from collections import OrderedDict

            all_params = OrderedDict(
                itertools.chain(
                    res_params.items(),
                    Z0_params.items(),
                    {
                        "to_line, um": design.to_line_list[
                                           resonator_idx] / 1e3,
                        "filename": None,
                        "resonator_idx": resonator_idx
                    }.items()
                )
            )

            # creating directory with simulation results
            results_dirname = "resonators_S21"
            results_dirpath = os.path.join(PROJECT_DIR, results_dirname)

            output_metaFile_path = os.path.join(
                results_dirpath,
                "resonator_waveguide_Q_freq_meta.csv"
            )
            try:
                # creating directory
                os.mkdir(results_dirpath)
            except FileExistsError:
                # directory already exists
                with open(output_metaFile_path, "r+",
                          newline='') as csv_file:
                    reader = csv.reader(csv_file)
                    existing_entries_n = len(list(reader))
                    all_params["filename"] = "result_" + str(
                        existing_entries_n) + ".csv"

                    writer = csv.writer(csv_file)
                    # append new values row to file
                    writer.writerow(list(all_params.values()))
            else:
                '''
                    Directory did not exist and has been created sucessfully.
                    So we create fresh meta-file.
                    Meta-file contain simulation parameters and corresponding
                    S-params filename that is located in this directory
                '''
                with open(output_metaFile_path, "w+",
                          newline='') as csv_file:
                    writer = csv.writer(csv_file)
                    # create header of the file
                    writer.writerow(list(all_params.keys()))
                    # add first parameters row
                    reader = csv.reader(csv_file)
                    existing_entries_n = len(list(reader))
                    all_params["filename"] = "result_1.csv"
                    writer.writerow(list(all_params.values()))
            finally:
                # copy result from sonnet folder and rename it accordingly
                shutil.copy(
                    result_path.decode("ascii"),
                    os.path.join(results_dirpath, all_params["filename"])
                )
            ### RESULT SAVING SECTION END ###


def simulate_Cqr():
    resolution_dx = 1e3
    resolution_dy = 1e3
    dl_list = [10e3, 0, -10e3]
    # dl_list = [0e3]
    from itertools import product

    for dl, res_idx in list(
            product(
                dl_list, range(5)
            )
    ):
        ### DRAWING SECTION START ###
        design = Design8Q("testScript")
        design.fork_y_spans = [fork_y_span + dl for fork_y_span in
                               design.fork_y_spans]
        design.draw_for_Cqr_simulation(res_idx=res_idx)

        worm = design.resonators[res_idx]
        xmonCross = design.xmons[res_idx]
        worm_start = list(worm.primitives.values())[0].start

        # draw open end at the resonators start
        p1 = worm_start - DVector(design.Z_res.b / 2, 0)
        rec = Rectangle(p1, design.Z_res.b, design.Z_res.b / 2,
                        inverse=True)
        rec.place(design.region_ph)

        if worm_start.x < xmonCross.center.x:
            dr = (worm_start - xmonCross.cpw_r.end)
        else:
            dr = (worm_start - xmonCross.cpw_l.end)
        dr.x = abs(dr.x)
        dr.y = abs(dr.y)

        box_side_x = 8 * xmonCross.sideX_length
        box_side_y = 8 * xmonCross.sideY_length
        dv = DVector(box_side_x / 2, box_side_y / 2)

        crop_box = pya.Box().from_dbox(pya.Box(
            xmonCross.center + dv,
            xmonCross.center + (-1) * dv
        ))
        design.crop(crop_box)
        dr = DPoint(0, 0) - crop_box.p1

        # finding the furthest edge of cropped resonator`s central line polygon
        # sonnet port will be attached to this edge
        reg1 = worm.metal_region & Region(crop_box)
        reg1.merge()
        max_distance = 0
        port_pt = None
        for poly in reg1.each():
            for edge in poly.each_edge():
                edge_center = (edge.p1 + edge.p2) / 2
                dp = edge_center - xmonCross.cpw_b.end
                d = max(abs(dp.x), abs(dp.y))
                if d > max_distance:
                    max_distance = d
                    port_pt = edge_center
        design.sonnet_ports.append(port_pt)
        design.sonnet_ports.append(xmonCross.cpw_b.end)

        design.transform_region(design.region_ph, DTrans(dr.x, dr.y),
                                trans_ports=True)

        design.show()
        design.lv.zoom_fit()
        ### DRAWING SECTION END ###

        ### SIMULATION SECTION START ###
        ml_terminal = SonnetLab()
        # print("starting connection...")
        from sonnetSim.cMD import CMD

        ml_terminal._send(CMD.SAY_HELLO)
        ml_terminal.clear()
        simBox = SimulationBox(
            crop_box.width(),
            crop_box.height(),
            crop_box.width() / resolution_dx,
            crop_box.height() / resolution_dy
        )

        ml_terminal.set_boxProps(simBox)
        # print("sending cell and layer")
        from sonnetSim.pORT_TYPES import PORT_TYPES

        ports = [
            SonnetPort(design.sonnet_ports[0], PORT_TYPES.AUTOGROUNDED),
            SonnetPort(design.sonnet_ports[1], PORT_TYPES.AUTOGROUNDED)
        ]
        # for sp in ports:
        #     print(sp.point)
        ml_terminal.set_ports(ports)

        ml_terminal.send_polygons(design.cell, design.layer_ph)
        ml_terminal.set_linspace_sweep(0.01, 0.01, 1)
        print("simulating...")
        result_path = ml_terminal.start_simulation(wait=True)
        ml_terminal.release()

        ### SIMULATION SECTION END ###

        ### CALCULATE C_QR CAPACITANCE SECTION START ###
        C12 = None
        with open(result_path.decode("ascii"), "r") as csv_file:
            data_rows = list(csv.reader(csv_file))
            ports_imps_row = data_rows[6]
            R = float(ports_imps_row[0].split(' ')[1])
            data_row = data_rows[8]
            freq0 = float(data_row[0])

            s = [[0, 0], [0, 0]]  # s-matrix
            # print(data_row)
            for i in range(0, 2):
                for j in range(0, 2):
                    s[i][j] = complex(float(data_row[1 + 2 * (i * 2 + j)]),
                                      float(data_row[
                                                1 + 2 * (i * 2 + j) + 1]))
            import math

            y11 = 1 / R * (1 - s[0][0]) / (1 + s[0][0])
            C1 = -1e15 / (2 * math.pi * freq0 * 1e9 * (1 / y11).imag)
            # formula taken from https://en.wikipedia.org/wiki/Admittance_parameters#Two_port
            delta = (1 + s[0][0]) * (1 + s[1][1]) - s[0][1] * s[1][0]
            y21 = -2 * s[1][0] / delta * 1 / R
            C12 = 1e15 / (2 * math.pi * freq0 * 1e9 * (1 / y21).imag)

        print(design.fork_y_spans[res_idx] / 1e3,
              design.xmon_dys_Cg_coupling[res_idx] / 1e3, C12, C1)
        ### CALCULATE C_QR CAPACITANCE SECTION START ###

        ### SAVING REUSLTS SECTION START ###
        design.layout.write(
            os.path.join(PROJECT_DIR, f"Cqr_{res_idx}_{dl}_um.gds")
        )
        output_filepath = os.path.join(PROJECT_DIR,
                                       "../Dmon/Xmon_resonator_Cqr_results.csv")
        if os.path.exists(output_filepath):
            # append data to file
            with open(output_filepath, "a", newline='') as csv_file:
                writer = csv.writer(csv_file)
                writer.writerow(
                    [res_idx, design.fork_y_spans[res_idx] / 1e3, C12, C1]
                )
        else:
            # create file, add header, append data
            with open(output_filepath, "w", newline='') as csv_file:
                writer = csv.writer(csv_file)
                # create header of the file
                writer.writerow(
                    ["res_idx", "fork_y_span, um", "C12, fF", "C1, fF"])
                writer.writerow(
                    [res_idx, design.fork_y_spans[res_idx] / 1e3, C12, C1]
                )

        ### SAVING REUSLTS SECTION END ###


def simulate_Cqq(q1_idx, q2_idx, resolution=(5e3, 5e3)):
    resolution_dx, resolution_dy = resolution

    ''' DRAWING SECTION START '''
    design = Design8Q("testScript")
    design.draw_chip()
    design.create_resonator_objects()
    design.draw_xmons_and_resonators()
    design.show()
    design.layout.write(
        os.path.join(PROJECT_DIR, f"Cqq_{q1_idx}_{q2_idx}.gds")
    )

    design.layout.clear_layer(design.layer_ph)

    cross1, cross2 = design.xmons[q1_idx], design.xmons[q2_idx]
    design.draw_chip()
    cross1.place(design.region_ph)
    cross2.place(design.region_ph)

    # process edges of both objects to obtain the most distant edge centers
    # most distant edge centers will be chosen as ports points.
    # Hence, ports will be attached to edge pair with maximum distance.
    from itertools import product
    edgeCenter_cr1_best, edgeCenter_cr2_best = None, None
    max_distance = 0
    edge_centers_it = product(
        cross1.metal_region.edges().centers(0, 0).each(),
        cross2.metal_region.edges().centers(0, 0).each()
    )
    edge_centers_it = map(
        lambda edge_tuple: (edge_tuple[0].p1, edge_tuple[1].p1),
        edge_centers_it
    )
    for edgeCenter_cr1, edgeCenter_cr2 in edge_centers_it:
        centers_d = edgeCenter_cr1.distance(edgeCenter_cr2)
        if centers_d > max_distance:
            edgeCenter_cr1_best, edgeCenter_cr2_best = \
                edgeCenter_cr1, edgeCenter_cr2
            max_distance = centers_d
        else:
            continue

    design.sonnet_ports.append(edgeCenter_cr1_best)
    design.sonnet_ports.append(edgeCenter_cr2_best)

    crop_box = (cross1.metal_region + cross2.metal_region).bbox()
    crop_box.left -= 3 * (cross1.sideX_length + cross2.sideX_length) / 2
    crop_box.bottom -= 3 * (cross1.sideY_length + cross2.sideY_length) / 2
    crop_box.right += 3 * (cross1.sideX_length + cross2.sideX_length) / 2
    crop_box.top += 3 * (cross1.sideY_length + cross2.sideY_length) / 2
    design.crop(crop_box)
    dr = DPoint(0, 0) - crop_box.p1

    design.transform_region(design.region_ph, DTrans(dr.x, dr.y),
                            trans_ports=True)

    design.show()
    design.lv.zoom_fit()
    '''DRAWING SECTION END'''

    '''SIMULATION SECTION START'''
    ml_terminal = SonnetLab()
    # print("starting connection...")
    from sonnetSim.cMD import CMD

    ml_terminal._send(CMD.SAY_HELLO)
    ml_terminal.clear()
    simBox = SimulationBox(
        crop_box.width(),
        crop_box.height(),
        crop_box.width() / resolution_dx,
        crop_box.height() / resolution_dy
    )
    ml_terminal.set_boxProps(simBox)
    # print("sending cell and layer")
    from sonnetSim.pORT_TYPES import PORT_TYPES

    ports = [
        SonnetPort(design.sonnet_ports[0], PORT_TYPES.AUTOGROUNDED),
        SonnetPort(design.sonnet_ports[1], PORT_TYPES.AUTOGROUNDED)
    ]
    # for sp in ports:
    #     print(sp.point)
    ml_terminal.set_ports(ports)

    ml_terminal.send_polygons(design.cell, design.layer_ph)
    ml_terminal.set_linspace_sweep(0.01, 0.01, 1)
    print("simulating...")
    result_path = ml_terminal.start_simulation(wait=True)
    ml_terminal.release()

    ### SIMULATION SECTION END ###

    ### CALCULATE CAPACITANCE SECTION START ###
    C12 = None
    with open(result_path.decode("ascii"), "r") as csv_file:
        data_rows = list(csv.reader(csv_file))
        ports_imps_row = data_rows[6]
        R = float(ports_imps_row[0].split(' ')[1])
        data_row = data_rows[8]
        freq0 = float(data_row[0])

        s = [[0, 0], [0, 0]]  # s-matrix
        # print(data_row)
        for i in range(0, 2):
            for j in range(0, 2):
                s[i][j] = complex(float(data_row[1 + 2 * (i * 2 + j)]),
                                  float(data_row[1 + 2 * (i * 2 + j) + 1]))
        import math

        y11 = 1 / R * (1 - s[0][0]) / (1 + s[0][0])
        C1 = -1e15 / (2 * math.pi * freq0 * 1e9 * (1 / y11).imag)
        # formula taken from
        # https://en.wikipedia.org/wiki/Admittance_parameters#Two_port
        delta = (1 + s[0][0]) * (1 + s[1][1]) - s[0][1] * s[1][0]
        y21 = -2 * s[1][0] / delta * 1 / R
        C12 = 1e15 / (2 * math.pi * freq0 * 1e9 * (1 / y21).imag)

    print("C_12 = ", C12)
    print("C1 = ", C1)
    print()
    '''CALCULATE CAPACITANCE SECTION END'''

    '''SAVING REUSLTS SECTION START'''
    design.layout.write(
        os.path.join(PROJECT_DIR, f"Cqq_{q1_idx}_{q2_idx}.gds")
    )
    output_filepath = os.path.join(PROJECT_DIR, "Xmon_Cqq_results.csv")
    if os.path.exists(output_filepath):
        # append data to file
        with open(output_filepath, "a", newline='') as csv_file:
            writer = csv.writer(csv_file)
            writer.writerow(
                [q1_idx, q2_idx, C12, C1]
            )
    else:
        # create file, add header, append data
        with open(output_filepath, "w", newline='') as csv_file:
            writer = csv.writer(csv_file)
            # create header of the file
            writer.writerow(
                ["q1_idx", "q2_idx", "C12, fF", "C1, fF"])
            writer.writerow(
                [q1_idx, q2_idx, C12, C1]
            )
    '''SAVING REUSLTS SECTION END'''


if __name__ == "__main__":
    ''' draw and show design for manual design evaluation '''
    design = Design8Q("testScript")
    design.draw()
    design.show()

    ''' Resonators Q and f sim'''
    # simulate_resonators_f_and_Q()

    ''' C_qr sim '''
    # simulate_Cqr()

    ''' Simulation of C_{q1,q2} in fF '''
    # simulate_Cqq(3, 4, resolution2e3, 2e3))<|MERGE_RESOLUTION|>--- conflicted
+++ resolved
@@ -363,21 +363,6 @@
         self.create_resonator_objects()
         self.draw_xmons_and_resonators()
         self.draw_readout_waveguide()
-<<<<<<< HEAD
-        #
-        # self.draw_josephson_loops()
-        # #
-        # self.draw_microwave_drvie_lines()
-        # self.draw_flux_control_lines()
-        # self.draw_coupling_res()
-        #
-        # self.draw_test_structures()
-        # self.draw_express_test_structures_pads()
-        # self.draw_bandages()
-        # self.draw_recess()
-        # self.region_el.merge()
-        # self.draw_el_protection()
-=======
 
         self.draw_josephson_loops()
 
@@ -391,7 +376,6 @@
         self.draw_recess()
         self.region_el.merge()
         self.draw_el_protection()
->>>>>>> 0913ec46
         # #
         self.draw_photo_el_marks()
         self.draw_bridges()
@@ -581,12 +565,7 @@
         worm_y = []
         for res_idx in range(int(self.NQUBITS)):
             worm_x.append(
-<<<<<<< HEAD
                 self.contact_pads[-1].end.x + res_idx * self.resonators_dx + 8*self.l_scale
-=======
-                self.contact_pads[-1].end.x + res_idx * self.resonators_dx
-                + 8*self.l_scale
->>>>>>> 0913ec46
             )
             worm_y.append(
                 self.contact_pads[-1].end.y - 8*self.l_scale
