--- conflicted
+++ resolved
@@ -249,14 +249,8 @@
                            (self.xmon_fork_gnd_gap + self.fork_metal_width)
         # resonator-fork parameters
         # from simulation of g_qr
-<<<<<<< HEAD
-        self.fork_y_spans = [
-            x * 1e3 for x in
-            [11.896, 64.925, 19.497, 70.235, 18.023, 67.585, 25.915, 70.74]
-=======
         self.fork_y_span_list = [
             x * 1e3 for x in [7.52, 72.95, 15.5, 75.29, 25.38, 80.29, 31.45, 84.41]
->>>>>>> 153fe403
         ]
 
         # bandages
@@ -302,8 +296,7 @@
 
         # curve that is used for intermediate parking points for
         # control line of qubits group №1
-        self._ic_alpha_start1 = (
-                                        - 1 + 1 / 6) * np.pi  # ic === intermediate curve
+        self._ic_alpha_start1 = (- 1 + 1 / 6) * np.pi  # ic === intermediate curve
         self._ic_alpha_end1 = -1 / 2 * np.pi
         self._ic_alpha_list1 = np.linspace(self._ic_alpha_start1,
                                            self._ic_alpha_end1, 7)
@@ -2078,13 +2071,9 @@
     ''' RESULT SAVING SECTION END '''
 
 
-<<<<<<< HEAD
-def simulate_Cqr(resolution=(4e3, 4e3)):
-=======
 def simulate_Cqr(resolution=(4e3,4e3)):
     # TODO: 1. make 2d geometry parameters mesh, for simultaneous finding of C_qr and C_q
     #  2. make 3d geometry optimization inside kLayout for simultaneous finding of C_qr, C_q and C_qq
->>>>>>> 153fe403
     resolution_dx = resolution[0]
     resolution_dy = resolution[1]
     # dl_list = [-5e3, 0, 5e3]
@@ -2319,20 +2308,10 @@
         design.sonnet_ports.append(edgeCenter_cr2_best)
 
         crop_box = (cross1.metal_region + cross2.metal_region).bbox()
-<<<<<<< HEAD
-        crop_box.left -= 3 * (
-                cross1.sideX_length + cross2.sideX_length) / 2
-        crop_box.bottom -= 3 * (
-                cross1.sideY_length + cross2.sideY_length) / 2
-        crop_box.right += 3 * (
-                cross1.sideX_length + cross2.sideX_length) / 2
-        crop_box.top += 3 * (cross1.sideY_length + cross2.sideY_length) / 2
-=======
         crop_box.left -= 4 * (cross1.sideX_length + cross2.sideX_length) / 2
         crop_box.bottom -= 4 * (cross1.sideY_length + cross2.sideY_length) / 2
         crop_box.right += 4 * (cross1.sideX_length + cross2.sideX_length) / 2
         crop_box.top += 4 * (cross1.sideY_length + cross2.sideY_length) / 2
->>>>>>> 153fe403
         design.crop(crop_box)
         dr = DPoint(0, 0) - crop_box.p1
 
@@ -2390,8 +2369,7 @@
             for i in range(0, 2):
                 for j in range(0, 2):
                     s[i][j] = complex(float(data_row[1 + 2 * (i * 2 + j)]),
-                                      float(data_row[
-                                                1 + 2 * (i * 2 + j) + 1]))
+                                      float(data_row[1 + 2 * (i * 2 + j) + 1]))
             import math
 
             y11 = 1 / R * (1 - s[0][0]) / (1 + s[0][0])
@@ -2671,24 +2649,19 @@
     # simulate_Cqr(resolution=(2e3, 2e3))
 
     ''' Simulation of C_{q1,q2} in fF '''
-    simulate_Cqq(1, 2, resolution=(2e3, 2e3))
+    # simulate_Cqq(3, 4, resolution=(2e3, 2e3))
 
     ''' Resonators Q and f sim'''
     # simulate_resonators_f_and_Q()
 
-    ''' MD line C_qd for md0 and md 7 '''  # TODO: write function
-    # simulate_md_Cg(res_idxs2Draw=[0], resolution=(4e3,4e3))
-
-<<<<<<< HEAD
+    ''' Resonators Q and f when placed together'''
+    # simulate_resonators_f_and_Q_together()
+
+    ''' C_qr sim '''
+    # simulate_Cqr(resolution=(4e3,4e3))
+
     ''' MD line C_qd for md0 and md 7 '''
     simulate_md_Cg(md_idx=1, q_idx=1, resolution=(2e3, 2e3))
 
     ''' MD line C_qd for md1,..., md6 '''
-    # simulate_md_Cg(res_idxs2Draw=[1,2], resolution=(4e3,4e3))
-=======
-    ''' MD line C_qd for md1,..., md6 '''  # TODO: test
-    # simulate_md_Cg(res_idxs2Draw=[1,2], resolution=(4e3,4e3))
-
-    ''' Resonators Q and f when placed together'''
-    # simulate_resonators_f_and_Q_together()
->>>>>>> 153fe403
+    # simulate_md_Cg(res_idxs2Draw=[1,2], resolution=(4e3,4e3))