--- conflicted
+++ resolved
@@ -1166,13 +1166,13 @@
 
         ml_terminal._send(CMD.SAY_HELLO)
         ml_terminal.clear()
-        simBox = SimulationBox(crop_box.width(), crop_box.height(),
-<<<<<<< HEAD
-                               crop_box.width() / 1e3, crop_box.height() /
-                               1e3)
-=======
-                               crop_box.width() / 1e3, crop_box.height() / 1e3)
->>>>>>> 4a3d48b8
+        simBox = SimulationBox(
+            crop_box.width(),
+            crop_box.height(),
+            crop_box.width() / 1e3,
+            crop_box.height() /1e3
+        )
+        
         ml_terminal.set_boxProps(simBox)
         # print("sending cell and layer")
         from sonnetSim.pORT_TYPES import PORT_TYPES
