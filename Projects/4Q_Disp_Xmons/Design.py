__version__ = "0.3.0.8"

'''
Changes log

v.0.3.0.8
1. Fixed dx and dy for JJs (to comply with previous designs).
2. Added resonators frequency approximation based on length and effective
dielectric permitivity.

v.0.3.0.7
1. Separated x and y dimensions of a bandage rectangle.
2. Bandages enlarged in 3 times along y-axis.

v0.3.0.6
Fixed bandages drawings for test JJs. 

v.0.3.0.5
1. Bandages added
2. AsymSquidOneLeg's grounding pad for lower superconducting island 
is now attached higher to SQUID loop than in AsymSquidDCFlux.
Photo layer was fabricated 14.12.2021 (this design was augmented by Bolgar)

v.0.3.0.4
1. Flux control wire is detached from Tmon's loop in order to avoid 
additional litography to ensure proper conductivity between 
electron-beam and photo litographies.
2. Resonators frequencies are now truly equal to 
6.2, 6.35, 6.5, 6.65, 6.8 GHz from left to right respectively.
3. Area of a smaller junction is increased in order to achieve area ratio
S_small/S_big = 0.33. This made to better distinguish bad SQUID resistance
from test structure resistance consisting of a small junction

0.3.0.3
Bridges of resonators sections consisting of 180deg 
arcs are placed onto the 180deg arcs instead of 
linear segments connecting those 180deg arcs.
Other resonator's sections are remained the same.

v.0.3.0.2
Resonators frequencies are now equal to 6.2, 6.35, 6.5, 6.65, 6.8 GHz from 
left to right respectively
'''

# Enter your Python code here
from math import cos, sin, tan, atan2, pi, degrees
import itertools
from typing import List, Dict, Union, Optional

import numpy as np

import pya
from pya import Cell
from pya import Point, Vector, DPoint, DVector, DEdge, DSimplePolygon, \
    SimplePolygon, DPolygon, Polygon, Region
from pya import Trans, DTrans, CplxTrans, DCplxTrans, ICplxTrans, DPath

from importlib import reload
import classLib

reload(classLib)

from classLib.baseClasses import ElementBase, ComplexBase
from classLib.coplanars import CPWParameters, CPW, DPathCPW, \
    CPWRLPath, Bridge1
from classLib.shapes import XmonCross, Rectangle
from classLib.resonators import EMResonatorTL3QbitWormRLTailXmonFork
from classLib.josJ import AsymSquidOneLegParams, AsymSquidOneLeg
from classLib.chipTemplates import CHIP_10x10_12pads, FABRICATION
from classLib.chipDesign import ChipDesign
from classLib.marks import MarkBolgar
from classLib.contactPads import ContactPad
from classLib.helpers import fill_holes, split_polygons

import sonnetSim
reload(sonnetSim)
from sonnetSim import SonnetLab, SonnetPort, SimulationBox

import copy

# 0.0 - for development
# 0.8e3 - estimation for fabrication by Bolgar photolytography etching
# recipe
FABRICATION.OVERETCHING = 0.0e3
SQUID_PARAMETERS = AsymSquidOneLegParams(
    pad_r=5e3, pads_distance=30e3,
    contact_pad_width=10e3, contact_pad_ext_r=200,
    sq_len=15e3, sq_area=200e6,
    j1_dx=138, j2_dx=250,
    j1_dy=138, j2_dy=328,
    bridge=180, b_ext=2e3,
    inter_leads_width=500,
    n=20,
    flux_line_dx=70e3, flux_line_dy=15e3, flux_line_outer_width=2e3,
    flux_line_inner_width=370,
    flux_line_contact_width=10e3
)


class TestStructurePads(ComplexBase):
    def __init__(self, center, trans_in=None):
        self.center = center
        self.rectangle_a = 200e3
        self.gnd_gap = 20e3
        self.rectangles_gap = 20e3

        self.empty_rectangle: Rectangle = None
        self.top_rec: Rectangle = None
        self.bot_rec: Rectangle = None
        super().__init__(center, trans_in)

    def init_primitives(self):
        center = DPoint(0, 0)

        ## empty rectangle ##
        empty_width = self.rectangle_a + 2 * self.gnd_gap
        empty_height = 2 * self.rectangle_a + 2 * self.gnd_gap + \
                       self.rectangles_gap
        # bottom-left point of rectangle
        bl_point = center - DPoint(empty_width / 2, empty_height / 2)
        self.empty_rectangle = Rectangle(
            bl_point,
            empty_width, empty_height, inverse=True
        )
        self.primitives["empty_rectangle"] = self.empty_rectangle

        ## top rectangle ##
        # bottom-left point of rectangle
        bl_point = center + DPoint(-self.rectangle_a / 2,
                                   self.rectangles_gap / 2)
        self.top_rec = Rectangle(
            bl_point, self.rectangle_a, self.rectangle_a
        )
        self.primitives["top_rec"] = self.top_rec

        ## bottom rectangle ##
        # bottom-left point of rectangle
        bl_point = center + DPoint(
            -self.rectangle_a / 2,
            - self.rectangles_gap / 2 - self.rectangle_a
        )
        self.bot_rec = Rectangle(
            bl_point, self.rectangle_a, self.rectangle_a
        )
        self.primitives["bot_rec"] = self.bot_rec

        self.connections = [center]

    def _refresh_named_connections(self):
        self.center = self.connections[0]


class Design5Q(ChipDesign):
    def __init__(self, cell_name):
        super().__init__(cell_name)
        info_el2 = pya.LayerInfo(3, 0)  # for DC contact deposition
        self.region_el2 = Region()
        self.layer_el2 = self.layout.layer(info_el2)

        info_bridges1 = pya.LayerInfo(4, 0)  # bridge photo layer 1
        self.region_bridges1 = Region()
        self.layer_bridges1 = self.layout.layer(info_bridges1)

        info_bridges2 = pya.LayerInfo(5, 0)  # bridge photo layer 2
        self.region_bridges2 = Region()
        self.layer_bridges2 = self.layout.layer(info_bridges2)

        # layer with polygons that will protect structures located
        # on the `self.region_el` - e-beam litography layer
        info_el_protection = pya.LayerInfo(6, 0)
        self.region_el_protection = Region()
        self.layer_el_protection = self.layout.layer(info_el_protection)

        # has to call it once more to add new layers
        self.lv.add_missing_layers()

        ### ADDITIONAL VARIABLES SECTION START ###
        # chip rectangle and contact pads
        self.chip = CHIP_10x10_12pads
        self.chip_box: pya.DBox = self.chip.box
        # Z = 50.09 E_eff = 6.235 (E = 11.45)
        self.z_md_fl: CPWParameters = CPWParameters(11e3, 5.7e3)
        self.ro_Z: CPWParameters = self.chip.chip_Z
        self.contact_pads: list[ContactPad] = self.chip.get_contact_pads(
            [self.z_md_fl] * 10 + [self.ro_Z] * 2
        )

        # readout line parameters
        self.ro_line_turn_radius: float = 200e3
        self.ro_line_dy: float = 1600e3
        self.cpwrl_ro_line: CPWRLPath = None
        self.Z0: CPWParameters = CHIP_10x10_12pads.chip_Z

        # resonators objects list
        self.resonators: List[EMResonatorTL3QbitWormRLTailXmonFork] = []
        # distance between nearest resonators central conductors centers
        # constant step between resonators origin points along x-axis.
        self.resonators_dx: float = 900e3
        # resonator parameters
        self.L_coupling_list: list[float] = [
            1e3 * x for x in [310, 320, 320, 310, 300]
        ]
        # corresponding to resonanse freq is linspaced in interval [6,9) GHz
        self.L0 = 1000e3
        self.L1_list = [
            1e3 * x for x in
            [64.9406, 22.0042, 79.661, 75.5318, 28.4103]
        ]
        self.r = 60e3
        self.N_coils = [2, 3, 3, 3, 3]
        self.L2_list = [self.r] * len(self.L1_list)
        self.L3_list = [0e3] * len(self.L1_list)  # to be constructed
        self.L4_list = [self.r] * len(self.L1_list)
        self.width_res = 20e3
        self.gap_res = 10e3
        self.Z_res = CPWParameters(self.width_res, self.gap_res)
        self.to_line_list = [58e3] * len(self.L1_list)
        self.fork_metal_width = 10e3
        self.fork_gnd_gap = 15e3
        self.xmon_fork_gnd_gap = 14e3
        # resonator-fork parameters
        # for coarse C_qr evaluation
        self.fork_y_spans = [
            x * 1e3 for x in [57.78, 102.938, 61.742, 104.256, 65.913]
        ]

        # xmon parameters
        self.xmon_x_distance: float = 545e3  # from simulation of g_12
        # for fine C_qr evaluation
        self.xmon_dys_Cg_coupling = [14e3] * 5
        self.xmons: list[XmonCross] = []

        self.cross_len_x = 180e3
        self.cross_width_x = 60e3
        self.cross_gnd_gap_x = 20e3
        self.cross_len_y = 155e3
        self.cross_width_y = 60e3
        self.cross_gnd_gap_y = 20e3

        # fork at the end of resonator parameters
        self.fork_x_span = self.cross_width_y + 2 * (
                self.xmon_fork_gnd_gap + self.fork_metal_width)

        # squids
        self.squids: List[AsymSquidOneLeg] = []
        self.test_squids: List[AsymSquidOneLeg] = []

        # el-dc concacts attributes
        # required extension of el_dc contacts into the el polygon
        self.dc_cont_el_ext = 0.0e3  # 1.8e3
        # required extension into the photo polygon
        self.dc_cont_ph_ext_x = 3e3
        self.dc_cont_ph_ext_y = 10e3
        # minimum distance from el_dc contact polygon perimeter points to
        # dc + el polygons perimeter. (el-dc contact polygon lies within
        # el + dc polygons)
        self.dc_cont_clearance = 1e3  # [nm] = [m*1e-9]
        # el-photo layer cut box width
        self.dc_cont_cut_width = \
            SQUID_PARAMETERS.flux_line_contact_width - 2e3
        # cut box clearance from initial el ^ ph regions
        self.dc_cont_cut_clearance = 1e3
        self.el_dc_contacts: List[List[ElementBase, ...]] = []

        # microwave and flux drive lines parameters
        self.ctr_lines_turn_radius = 100e3
        self.cont_lines_y_ref: float = None  # nm

        self.flLine_squidLeg_gap = 5e3
        self.flux_lines_x_shifts: List[float] = [None] * len(self.L1_list)
        self.current_line_width = 3.5e3

        self.md234_cross_bottom_dy = 55e3
        self.md234_cross_bottom_dx = 60e3

        self.cpwrl_md1: DPathCPW = None
        self.cpwrl_fl1: DPathCPW = None

        self.cpwrl_md2: DPathCPW = None
        self.cpwrl_fl2: DPathCPW = None

        self.cpwrl_md3: DPathCPW = None
        self.cpwrl_fl3: DPathCPW = None

        self.cpwrl_md4: DPathCPW = None
        self.cpwrl_fl4: DPathCPW = None

        self.cpwrl_md5: DPathCPW = None
        self.cpwrl_fl5: DPathCPW = None

        self.cpw_fl_lines: List[DPathCPW] = []
        self.cpw_md_lines: List[DPathCPW] = []

        # marks
        self.marks: List[MarkBolgar] = []
        ### ADDITIONAL VARIABLES SECTION END ###

    def draw(self):
        """

        Parameters
        ----------
        res_f_Q_sim_idx : int
            resonator index to draw. If not None, design will contain only
            readout waveguide and resonator with corresponding index (from 0 to 4),
            as well as corresponding Xmon Cross.
        design_params : object
            design parameters to customize

        Returns
        -------
        None
        """
        self.draw_chip()
        '''
            Only creating object. This is due to the drawing of xmons and resonators require
        draw xmons, then draw resonators and then draw additional xmons. This is
        ugly and that how this was before migrating to `ChipDesign` based code structure
            This is also the reason why `self.__init__` is flooded with design parameters that
        are used across multiple drawing functions.

        TODO: This drawings sequence can be decoupled in the future.
        '''
        self.create_resonator_objects()
        self.draw_readout_waveguide()
<<<<<<< HEAD
        self.draw_xmons_and_resonators(res_idx)

        self.draw_josephson_loops()
        #
        self.draw_microwave_drvie_lines()
        self.draw_flux_control_lines()
        #
        self.draw_test_structures()
        # self.draw_el_dc_contacts()
        # self.draw_el_protection()
        #
        self.draw_photo_el_marks()
        self.draw_bridges()
        self.draw_pinning_holes()
        # self.extend_photo_overetching()
        # self.inverse_destination(self.region_ph)
        # self.resolve_holes()  # convert to gds acceptable polygons (without inner holes)
        # self.split_polygons_in_layers(max_pts=180)
=======
        self.draw_xmons_and_resonators()

        self.draw_josephson_loops()

        self.draw_microwave_drvie_lines()
        self.draw_flux_control_lines()

        self.draw_test_structures()
        self.draw_el_dc_contacts()
        self.draw_el_protection()

        self.draw_photo_el_marks()
        self.draw_bridges()
        self.draw_pinning_holes()
        self.extend_photo_overetching()
        self.inverse_destination(self.region_ph)
        self.resolve_holes()  # convert to gds acceptable polygons (without inner holes)
        self.split_polygons_in_layers(max_pts=180)

    def draw_for_res_f_and_Q_sim(self, res_idx):
        """
        Function draw part of design that will be cropped and simulateed to obtain resonator`s frequency and Q-factor.
        Resonators are enumerated starting from 0.
        Parameters
        ----------
        res_f_Q_sim_idx : int
            resonator index to draw. If not None, design will contain only
            readout waveguide and resonator with corresponding index (from 0 to 4),
            as well as corresponding Xmon Cross.
        design_params : object
            design parameters to customize

        Returns
        -------
        None
        """
        self.draw_chip()
        '''
            Only creating object. This is due to the drawing of xmons and resonators require
        draw xmons, then draw resonators and then draw additional xmons. This is
        ugly and that how this was before migrating to `ChipDesign` based code structure
            This is also the reason why `self.__init__` is flooded with design parameters that
        are used across multiple drawing functions.

        TODO: This drawings sequence can be decoupled in the future.
        '''
        self.create_resonator_objects()
        self.draw_readout_waveguide()
        self.draw_xmons_and_resonators(res_idx=res_idx)


    def draw_for_Cqr_simulation(self, res_idx):
        """
        Function draw part of design that will be cropped and simulateed to obtain capacity value of capacitive
        coupling between qubit and resonator.
        Resonators are enumerated starting from 0.
        Parameters
        ----------
        res_f_Q_sim_idx : int
            resonator index to draw. If not None, design will contain only
            readout waveguide and resonator with corresponding index (from 0 to 4),
            as well as corresponding Xmon Cross.
        design_params : object
            design parameters to customize

        Returns
        -------
        None
        """
        self.draw_chip()
        '''
            Only creating object. This is due to the drawing of xmons and resonators require
        draw xmons, then draw resonators and then draw additional xmons. This is
        ugly and that how this was before migrating to `ChipDesign` based code structure
            This is also the reason why `self.__init__` is flooded with design parameters that
        are used across multiple drawing functions.

        TODO: This drawings sequence can be decoupled in the future.
        '''
        self.create_resonator_objects()
        self.draw_xmons_and_resonators(res_idx=res_idx)

>>>>>>> a020ee46

    def _transfer_regs2cell(self):
        # this too methods assumes that all previous drawing
        # functions are placing their object on regions
        # in order to avoid extensive copying of the polygons
        # to/from cell.shapes during the logic operations on
        # polygons
        self.cell.shapes(self.layer_ph).insert(self.region_ph)
        self.cell.shapes(self.layer_el).insert(self.region_el)
        self.cell.shapes(self.layer_el2).insert(self.region_el2)
        self.cell.shapes(self.layer_bridges1).insert(self.region_bridges1)
        self.cell.shapes(self.layer_bridges2).insert(self.region_bridges2)
        self.cell.shapes(self.layer_el_protection).insert(
            self.region_el_protection)
        self.lv.zoom_fit()

    def draw_chip(self):
        self.region_bridges2.insert(self.chip_box)

        self.region_ph.insert(self.chip_box)
        for contact_pad in self.contact_pads:
            contact_pad.place(self.region_ph)

    def create_resonator_objects(self):
        ### RESONATORS TAILS CALCULATIONS SECTION START ###
        # key to the calculations can be found in hand-written format here:
        # https://drive.google.com/file/d/1wFmv5YmHAMTqYyeGfiqz79a9kL1MtZHu/view?usp=sharing

        # x span between left long vertical line and
        # right-most center of central conductors
        resonators_widths = [2 * self.r + L_coupling for L_coupling in
                             self.L_coupling_list]
        x1 = 2 * self.resonators_dx + resonators_widths[
            2] / 2 - 2 * self.xmon_x_distance
        x2 = x1 + self.xmon_x_distance - self.resonators_dx
        x3 = resonators_widths[2] / 2
        x4 = 3 * self.resonators_dx - (x1 + 3 * self.xmon_x_distance)
        x5 = 4 * self.resonators_dx - (x1 + 4 * self.xmon_x_distance)

        res_tail_shape = "LRLRL"
        tail_turn_radiuses = self.r
        # list corrected for resonator-qubit coupling geomtry, so all transmons centers are placed
        # along single horizontal line
        self.L0_list = [self.L0 - xmon_dy_Cg_coupling for
                        xmon_dy_Cg_coupling in self.xmon_dys_Cg_coupling]
        self.L2_list[0] += 6 * self.Z_res.b
        self.L2_list[1] += 0
        self.L2_list[3] += 3 * self.Z_res.b
        self.L2_list[4] += 6 * self.Z_res.b

        self.L3_list[0] = x1
        self.L3_list[1] = x2
        self.L3_list[2] = x3
        self.L3_list[3] = x4
        self.L3_list[4] = x5

        self.L4_list[1] += 6 * self.Z_res.b
        self.L4_list[2] += 6 * self.Z_res.b
        self.L4_list[3] += 3 * self.Z_res.b
        tail_segment_lengths_list = [[L2, L3, L4]
                                     for L2, L3, L4 in
                                     zip(self.L2_list, self.L3_list,
                                         self.L4_list)]
        tail_turn_angles_list = [
            [pi / 2, -pi / 2],
            [pi / 2, -pi / 2],
            [pi / 2, -pi / 2],
            [-pi / 2, pi / 2],
            [-pi / 2, pi / 2],
        ]
        tail_trans_in_list = [
            Trans.R270,
            Trans.R270,
            Trans.R270,
            Trans.R270,
            Trans.R270
        ]
        ### RESONATORS TAILS CALCULATIONS SECTION END ###

        pars = list(
            zip(
                self.L1_list, self.to_line_list, self.L_coupling_list,
                self.fork_y_spans,
                tail_segment_lengths_list, tail_turn_angles_list,
                tail_trans_in_list,
                self.L0_list, self.N_coils
            )
        )
        for res_idx, params in enumerate(pars):
            # parameters exctraction
            L1 = params[0]
            to_line = params[1]
            L_coupling = params[2]
            fork_y_span = params[3]
            tail_segment_lengths = params[4]
            tail_turn_angles = params[5]
            tail_trans_in = params[6]
            L0 = params[7]
            n_coils = params[8]

            # deduction for resonator placements
            # under condition that Xmon-Xmon distance equals
            # `xmon_x_distance`
            worm_x = self.contact_pads[-1].end.x + (
                    res_idx + 1 / 2) * self.resonators_dx
            worm_y = self.contact_pads[
                         -1].end.y - self.ro_line_dy - to_line

            self.resonators.append(
                EMResonatorTL3QbitWormRLTailXmonFork(
                    self.Z_res, DPoint(worm_x, worm_y), L_coupling,
                    L0=L0,
                    L1=L1, r=self.r, N=n_coils,
                    tail_shape=res_tail_shape,
                    tail_turn_radiuses=tail_turn_radiuses,
                    tail_segment_lengths=tail_segment_lengths,
                    tail_turn_angles=tail_turn_angles,
                    tail_trans_in=tail_trans_in,
                    fork_x_span=self.fork_x_span,
                    fork_y_span=fork_y_span,
                    fork_metal_width=self.fork_metal_width,
                    fork_gnd_gap=self.fork_gnd_gap
                )
            )
        # print([self.L0 - xmon_dy_Cg_coupling for xmon_dy_Cg_coupling in  self.xmon_dys_Cg_coupling])
        # print(self.L1_list)
        # print(self.L2_list)
        # print(self.L3_list)
        # print(self.L4_list)

    def draw_readout_waveguide(self):
        '''
        Subdividing horizontal waveguide adjacent to resonators into several waveguides.
        Even segments of this adjacent waveguide are adjacent to resonators.
        Bridges will be placed on odd segments later.

        Returns
        -------
        None
        '''
        # place readout waveguide
        ro_line_turn_radius = self.ro_line_turn_radius
        ro_line_dy = self.ro_line_dy

        ## calculating segment lengths of subdivided coupling part of ro coplanar ##

        # value that need to be added to `L_coupling` to get width of resonators bbox.
        def get_res_extension(
                resonator: EMResonatorTL3QbitWormRLTailXmonFork):
            return resonator.Z0.b + 2 * resonator.r

        def get_res_width(resonator: EMResonatorTL3QbitWormRLTailXmonFork):
            return (resonator.L_coupling + get_res_extension(resonator))

        res_line_segments_lengths = [
            self.resonators[0].origin.x - self.contact_pads[-1].end.x
            - get_res_extension(self.resonators[0]) / 2
        ]  # length from bend to first bbox of first resonator
        for i, resonator in enumerate(self.resonators[:-1]):
            resonator_extension = get_res_extension(resonator)
            resonator_width = get_res_width(resonator)
            next_resonator_extension = get_res_extension(
                self.resonators[i + 1])
            # order of adding is from left to right (imagine chip geometry in your head to follow)
            res_line_segments_lengths.extend(
                [
                    resonator_width,
                    # `resonator_extension` accounts for the next resonator extension
                    # in this case all resonator's extensions are equal
                    self.resonators_dx - (
                            resonator_width - resonator_extension / 2) - next_resonator_extension / 2
                ]
            )
        res_line_segments_lengths.extend(
            [
                get_res_width(self.resonators[-1]),
                self.resonators_dx / 2
            ]
        )
        # first and last segment will have length `self.resonator_dx/2`
        res_line_total_length = sum(res_line_segments_lengths)
        segment_lengths = [ro_line_dy] + res_line_segments_lengths + \
                          [ro_line_dy / 2,
                           res_line_total_length - self.chip.pcb_feedline_d,
                           ro_line_dy / 2]

        self.cpwrl_ro_line = CPWRLPath(
            self.contact_pads[-1].end, shape="LR" + ''.join(
                ['L'] * len(res_line_segments_lengths)) + "RLRLRL",
            cpw_parameters=self.Z0,
            turn_radiuses=[ro_line_turn_radius] * 4,
            segment_lengths=segment_lengths,
            turn_angles=[pi / 2, pi / 2, pi / 2, -pi / 2],
            trans_in=Trans.R270
        )
        self.cpwrl_ro_line.place(self.region_ph)

    def draw_xmons_and_resonators(self, res_idx=None):
        """
        Fills photolitography Region() instance with resonators
        and Xmons crosses structures.

        Parameters
        ----------
        res_idx : int
            draw only particular resonator (used in resonator simulations).

        Returns
        -------
        None
        """
        for current_res_idx, (
                resonator, fork_y_span, xmon_dy_Cg_coupling) in \
                enumerate(zip(self.resonators, self.fork_y_spans,
                              self.xmon_dys_Cg_coupling)):
            xmon_center = \
                (
                        resonator.fork_x_cpw.start + resonator.fork_x_cpw.end
                ) / 2 + \
                DVector(
                    0,
                    -xmon_dy_Cg_coupling - resonator.fork_metal_width / 2
                )
            # changes start #
            xmon_center += DPoint(
                0,
                -(
                        self.cross_len_y + self.cross_width_x / 2 +
                        self.cross_gnd_gap_y
                )
            )
            self.xmons.append(
                XmonCross(
                    xmon_center,
                    sideX_length=self.cross_len_x,
                    sideX_width=self.cross_width_x,
                    sideX_gnd_gap=self.cross_gnd_gap_x,
                    sideY_length=self.cross_len_y,
                    sideY_width=self.cross_width_y,
                    sideY_gnd_gap=self.cross_gnd_gap_y,
                    sideX_face_gnd_gap=self.cross_gnd_gap_x,
                    sideY_face_gnd_gap=self.cross_gnd_gap_y
                )
            )
            if (res_idx is None) or (res_idx == current_res_idx):
                self.xmons[-1].place(self.region_ph)
                resonator.place(self.region_ph)
                xmonCross_corrected = XmonCross(
                    xmon_center,
                    sideX_length=self.cross_len_x,
                    sideX_width=self.cross_width_x,
                    sideX_gnd_gap=self.cross_gnd_gap_x,
                    sideY_length=self.cross_len_y,
                    sideY_width=self.cross_width_y,
                    sideY_gnd_gap=max(
                        0,
                        self.fork_x_span - 2 * self.fork_metal_width -
                        self.cross_width_y -
                        max(self.cross_gnd_gap_y, self.fork_gnd_gap)
                    ) / 2
                )
                xmonCross_corrected.place(self.region_ph)

    def draw_josephson_loops(self):
        # place left squid
        xmon0 = self.xmons[0]
        xmon0_xmon5_loop_shift = self.cross_len_x / 3
        center1 = DPoint(
            xmon0.cpw_l.end.x + xmon0_xmon5_loop_shift,
            xmon0.center.y - (xmon0.sideX_width + xmon0.sideX_gnd_gap) / 2
        )
        squid = AsymSquidOneLeg(center1, SQUID_PARAMETERS, 0, leg_side=-1)
        self.squids.append(squid)
        squid.place(self.region_el)

        # place intermediate squids
        for xmon_cross in self.xmons[1:-1]:
            squid_center = (
                                   xmon_cross.cpw_bempt.start + xmon_cross.cpw_bempt.end
                           ) / 2
            squid = AsymSquidOneLeg(squid_center, SQUID_PARAMETERS, 0,
                                    leg_side=-1)
            self.squids.append(squid)
            squid.place(self.region_el)

        # place right squid
        xmon5 = self.xmons[4]
        center5 = DPoint(
            xmon5.cpw_r.end.x - xmon0_xmon5_loop_shift,
            xmon5.center.y - (xmon5.sideX_width + xmon5.sideX_gnd_gap) / 2
        )
        squid = AsymSquidOneLeg(center5, SQUID_PARAMETERS, 0, leg_side=-1)
        self.squids.append(squid)
        squid.place(self.region_el)

    def draw_microwave_drvie_lines(self):
        self.cont_lines_y_ref = self.xmons[0].cpw_bempt.end.y - 200e3

        tmp_reg = self.region_ph

        # place caplanar line 1md
        _p1 = self.contact_pads[0].end
        _p2 = _p1 + DPoint(1e6, 0)
        _p3 = self.xmons[0].cpw_l.end + DVector(-1e6, 0)
        _p4 = self.xmons[0].cpw_l.end + DVector(-66.2e3, 0)
        _p5 = _p4 + DVector(11.2e3, 0)
        self.cpwrl_md1 = DPathCPW(
            points=[_p1, _p2, _p3, _p4, _p5],
            cpw_parameters=[self.z_md_fl] * 5 + [
                CPWParameters(width=0, gap=self.z_md_fl.b / 2)
            ],
            turn_radiuses=self.ctr_lines_turn_radius
        )
        self.cpwrl_md1.place(tmp_reg)
        self.cpw_md_lines.append(self.cpwrl_md1)

        # place caplanar line 2md
        _p1 = self.contact_pads[3].end
        _p2 = _p1 + DPoint(0, 500e3)
        _p3 = DPoint(
            self.xmons[1].cpw_b.end.x + self.md234_cross_bottom_dx,
            self.cont_lines_y_ref
        )
        _p4 = DPoint(
            _p3.x,
            self.xmons[1].cpw_b.end.y - self.md234_cross_bottom_dy
        )
        _p5 = _p4 + DPoint(0, 10e3)
        self.cpwrl_md2 = DPathCPW(
            points=[_p1, _p2, _p3, _p4, _p5],
            cpw_parameters=[self.z_md_fl] * 5 + [
                CPWParameters(width=0, gap=self.z_md_fl.b / 2)
            ],
            turn_radiuses=self.ctr_lines_turn_radius
        )
        self.cpwrl_md2.place(tmp_reg)
        self.cpw_md_lines.append(self.cpwrl_md2)

        # place caplanar line 3md
        _p1 = self.contact_pads[5].end
        _p2 = _p1 + DPoint(0, 500e3)
        _p3 = _p2 + DPoint(-2e6, 2e6)
        _p5 = DPoint(
            self.xmons[2].cpw_b.end.x + self.md234_cross_bottom_dx,
            self.cont_lines_y_ref
        )
        _p4 = DPoint(_p5.x, _p5.y - 1e6)
        _p6 = DPoint(
            _p5.x,
            self.xmons[2].cpw_b.end.y - self.md234_cross_bottom_dy
        )
        _p7 = _p6 + DPoint(0, 10e3)
        self.cpwrl_md3 = DPathCPW(
            points=[_p1, _p2, _p3, _p4, _p5, _p6, _p7],
            cpw_parameters=[self.z_md_fl] * 8 + [
                CPWParameters(width=0, gap=self.z_md_fl.b / 2)
            ],
            turn_radiuses=self.ctr_lines_turn_radius
        )
        self.cpwrl_md3.place(tmp_reg)
        self.cpw_md_lines.append(self.cpwrl_md3)

        # place caplanar line 4md
        _p1 = self.contact_pads[7].end
        _p2 = _p1 + DPoint(-3e6, 0)
        _p3 = DPoint(
            self.xmons[3].cpw_b.end.x + self.md234_cross_bottom_dx,
            self.cont_lines_y_ref
        )
        _p4 = DPoint(
            _p3.x,
            self.xmons[3].cpw_b.end.y - self.md234_cross_bottom_dy
        )
        _p5 = _p4 + DPoint(0, 10e3)
        self.cpwrl_md4 = DPathCPW(
            points=[_p1, _p2, _p3, _p4, _p5],
            cpw_parameters=[self.z_md_fl] * 5 + [
                CPWParameters(width=0, gap=self.z_md_fl.b / 2)
            ],
            turn_radiuses=self.ctr_lines_turn_radius
        )
        self.cpwrl_md4.place(tmp_reg)
        self.cpw_md_lines.append(self.cpwrl_md4)

        # place caplanar line 5md
        _p1 = self.contact_pads[9].end
        _p2 = _p1 + DPoint(0, -0.5e6)
        _p3 = _p2 + DPoint(1e6, -1e6)
        _p4 = self.xmons[4].cpw_r.end + DVector(1e6, 0)
        _p5 = self.xmons[4].cpw_r.end + DVector(66.2e3, 0)
        _p6 = _p5 + DVector(11.2e3, 0)
        self.cpwrl_md5 = DPathCPW(
            points=[_p1, _p2, _p3, _p4, _p5, _p6],
            cpw_parameters=[self.z_md_fl] * 8 + [
                CPWParameters(width=0, gap=self.z_md_fl.b / 2)
            ],
            turn_radiuses=self.ctr_lines_turn_radius,
        )
        self.cpwrl_md5.place(tmp_reg)
        self.cpw_md_lines.append(self.cpwrl_md5)

    def draw_flux_control_lines(self):
        tmp_reg = self.region_ph

        # calculate flux line end horizontal shift from center of the
        # squid loop
        self.flux_lines_x_shifts = [
            -(squid.bot_inter_lead_dx / 2 + self.z_md_fl.b / 2) for squid
            in
            self.squids]

        # place caplanar line 1 fl
        _p1 = self.contact_pads[1].end
        _p2 = self.contact_pads[1].end + DPoint(1e6, 0)
        _p3 = DPoint(
            self.squids[0].origin.x + self.flux_lines_x_shifts[0],
            self.cont_lines_y_ref
        )

        _p4 = DPoint(
            _p3.x,
            self.xmons[0].center.y - self.xmons[0].cpw_l.b / 2
        )
        self.cpwrl_fl1 = DPathCPW(
            points=[_p1, _p2, _p3, _p4],
            cpw_parameters=self.z_md_fl,
            turn_radiuses=self.ctr_lines_turn_radius,
        )
        self.cpwrl_fl1.place(tmp_reg)
        self.cpw_fl_lines.append(self.cpwrl_fl1)

        def draw_inductor_for_fl_line(design, fl_line_idx):
            cpwrl_fl = self.cpw_fl_lines[fl_line_idx]
            cpwrl_fl_inductor_start = cpwrl_fl.end + \
                                      DVector(0,
                                              -design.current_line_width / 2)
            cpwrl_fl_inductor = CPW(
                cpw_params=CPWParameters(
                    width=design.current_line_width, gap=0
                ),
                start=cpwrl_fl_inductor_start,
                end=
                cpwrl_fl_inductor_start + DVector(
                    2 * abs(design.flux_lines_x_shifts[fl_line_idx]), 0
                )
            )
            cpwrl_fl_inductor.place(design.region_ph)
            cpwrl_fl_inductor_empty_box = Rectangle(
                origin=cpwrl_fl.end +
                       DVector(
                           0,
                           -design.current_line_width - 2 * design.z_md_fl.gap
                       ),
                width=cpwrl_fl_inductor.dr.abs(),
                height=2 * design.z_md_fl.gap,
                inverse=True
            )
            cpwrl_fl_inductor_empty_box.place(design.region_ph)

        draw_inductor_for_fl_line(self, 0)

        # place caplanar line 2 fl
        _p1 = self.contact_pads[2].end
        _p2 = self.contact_pads[2].end + DPoint(1e6, 0)
        _p3 = DPoint(
            self.squids[1].origin.x + self.flux_lines_x_shifts[1],
            self.cont_lines_y_ref
        )
        _p4 = DPoint(
            _p3.x,
            self.xmons[1].cpw_bempt.end.y
        )
        self.cpwrl_fl2 = DPathCPW(
            points=[_p1, _p2, _p3, _p4],
            cpw_parameters=self.z_md_fl,
            turn_radiuses=self.ctr_lines_turn_radius,
        )
        self.cpwrl_fl2.place(tmp_reg)
        self.cpw_fl_lines.append(self.cpwrl_fl2)
        draw_inductor_for_fl_line(self, 1)

        # place caplanar line 3 fl
        _p1 = self.contact_pads[4].end
        _p2 = self.contact_pads[4].end + DPoint(0, 1e6)
        _p3 = _p2 + DPoint(-1e6, 1e6)
        _p4 = DPoint(
            self.squids[2].origin.x + self.flux_lines_x_shifts[2],
            self.cont_lines_y_ref
        )
        _p5 = DPoint(
            _p4.x,
            self.xmons[2].cpw_bempt.end.y
        )
        self.cpwrl_fl3 = DPathCPW(
            points=[_p1, _p2, _p3, _p4, _p5],
            cpw_parameters=self.z_md_fl,
            turn_radiuses=self.ctr_lines_turn_radius,
        )
        self.cpwrl_fl3.place(tmp_reg)
        self.cpw_fl_lines.append(self.cpwrl_fl3)
        draw_inductor_for_fl_line(self, 2)

        # place caplanar line 4 fl
        _p1 = self.contact_pads[6].end
        _p2 = self.contact_pads[6].end + DPoint(-1.5e6, 0)
        _p3 = DPoint(
            self.squids[3].origin.x + self.flux_lines_x_shifts[3],
            self.cont_lines_y_ref
        )
        _p4 = DPoint(
            _p3.x,
            self.xmons[3].cpw_bempt.end.y
        )
        self.cpwrl_fl4 = DPathCPW(
            points=[_p1, _p2, _p3, _p4],
            cpw_parameters=self.z_md_fl,
            turn_radiuses=self.ctr_lines_turn_radius,
        )
        self.cpwrl_fl4.place(tmp_reg)
        self.cpw_fl_lines.append(self.cpwrl_fl4)
        draw_inductor_for_fl_line(self, 3)

        # place caplanar line 5 fl
        _p1 = self.contact_pads[8].end
        _p2 = self.contact_pads[8].end + DPoint(-0.3e6, 0)
        _p4 = DPoint(
            self.squids[4].origin.x + self.flux_lines_x_shifts[4],
            self.cont_lines_y_ref
        )
        _p3 = _p4 + DVector(2e6, 0)
        _p5 = DPoint(
            _p4.x,
            self.xmons[4].center.y - self.xmons[4].cpw_l.b / 2
        )
        self.cpwrl_fl5 = DPathCPW(
            points=[_p1, _p2, _p3, _p4, _p5],
            cpw_parameters=self.z_md_fl,
            turn_radiuses=self.ctr_lines_turn_radius,
        )
        self.cpwrl_fl5.place(tmp_reg)
        self.cpw_fl_lines.append(self.cpwrl_fl5)
        draw_inductor_for_fl_line(self, 4)

    def draw_test_structures(self):
        struct_centers = [DPoint(1e6, 4e6), DPoint(8.7e6, 5.7e6),
                          DPoint(6.5e6, 2.7e6)]
        self.test_squids_pads = []
        for struct_center in struct_centers:
            ## JJ test structures ##
            # test structure with big critical current
            test_struct1 = TestStructurePads(struct_center)
            self.test_squids_pads.append(test_struct1)
            test_struct1.place(self.region_ph)
            text_reg = pya.TextGenerator.default_generator().text(
                "48.32 nA", 0.001, 50, False, 0, 0)
            text_bl = test_struct1.empty_rectangle.origin + DPoint(
                test_struct1.gnd_gap, -4 * test_struct1.gnd_gap
            )
            text_reg.transform(
                ICplxTrans(1.0, 0, False, text_bl.x, text_bl.y))
            self.region_ph -= text_reg
            test_jj = AsymSquidOneLeg(
                test_struct1.center, SQUID_PARAMETERS, side=1, leg_side=1
            )
            self.test_squids.append(test_jj)
            test_jj.place(self.region_el)

            # test structure with low critical current
            test_struct2 = TestStructurePads(
                struct_center + DPoint(0.3e6, 0))
            self.test_squids_pads.append(test_struct2)
            test_struct2.place(self.region_ph)
            text_reg = pya.TextGenerator.default_generator().text(
                "9.66 nA", 0.001, 50, False, 0, 0)
            text_bl = test_struct2.empty_rectangle.origin + DPoint(
                test_struct2.gnd_gap, -4 * test_struct2.gnd_gap
            )
            text_reg.transform(
                ICplxTrans(1.0, 0, False, text_bl.x, text_bl.y))
            self.region_ph -= text_reg
            test_jj = AsymSquidOneLeg(
                test_struct2.center, SQUID_PARAMETERS, side=-1, leg_side=-1
            )
            self.test_squids.append(test_jj)
            test_jj.place(self.region_el)

            # test structure for bridge DC contact
            test_struct3 = TestStructurePads(
                struct_center + DPoint(0.6e6, 0))
            test_struct3.place(self.region_ph)
            text_reg = pya.TextGenerator.default_generator().text(
                "DC", 0.001, 50, False, 0, 0
            )
            text_bl = test_struct3.empty_rectangle.origin + DPoint(
                test_struct3.gnd_gap, -4 * test_struct3.gnd_gap
            )
            text_reg.transform(
                ICplxTrans(1.0, 0, False, test_struct3.center.x, text_bl.y)
            )
            self.region_ph -= text_reg

            test_bridges = []
            for i in range(3):
                bridge = Bridge1(
                    test_struct3.center + DPoint(50e3 * (i - 1), 0),
                    gnd_touch_dx=20e3)
                test_bridges.append(bridge)
                bridge.place(self.region_bridges1, region_name="bridges_1")
                bridge.place(self.region_bridges2, region_name="bridges_2")

        # bandages test structures
        test_dc_el2_centers = [
            DPoint(2.5e6, 2.4e6),
            DPoint(4.2e6, 1.6e6),
            DPoint(9.0e6, 3.8e6)
        ]
        for struct_center in test_dc_el2_centers:
            test_struct1 = TestStructurePads(struct_center)
            test_struct1.place(self.region_ph)
            text_reg = pya.TextGenerator.default_generator().text(
                "Bandage", 0.001, 40, False, 0, 0)
            text_bl = test_struct1.empty_rectangle.origin + DPoint(
                test_struct1.gnd_gap, -4 * test_struct1.gnd_gap
            )
            text_reg.transform(
                ICplxTrans(1.0, 0, False, text_bl.x, text_bl.y))
            self.region_ph -= text_reg

            rec_width = 10e3
            rec_height = test_struct1.rectangles_gap + 2 * rec_width
            p1 = struct_center - DVector(rec_width / 2, rec_height / 2)
            dc_rec = Rectangle(p1, rec_width, rec_height)
            dc_rec.place(self.region_el2)

    def draw_el_dc_contacts(self):
        """
        TODO: add documentation and rework this function. It has to
            operate only with upper and lower polygons that are
             attached to the Tmon loop and has nothing to do with whether
             it is xmon and flux line or test pads squares.
        Returns
        -------

        """
        test_samples_ph_cut: List[Region] = []

        for squid, xmon, fl_line in zip(self.squids, self.xmons,
                                        self.cpw_fl_lines):
            test_ph_cut = Region()
            # dc contact pad has to be completely
            # inside union of both  e-beam and photo deposed
            # metal regions.
            # `self.dc_cont_clearance` represents minimum distance
            # from dc contact pad`s perimeter to the perimeter of the
            # e-beam and photo-deposed metal perimeter.

            top_rect1 = CPW(
                start=squid.pad_top.center,
                end=squid.ph_el_conn_pad.end + DPoint(
                    0, self.dc_cont_clearance
                ),
                width=squid.ph_el_conn_pad.width -
                      2 * self.dc_cont_clearance,
                gap=0
            )
            if xmon == self.xmons[0]:
                end = DPoint(
                    squid.origin.x, xmon.center.y - xmon.cpw_l.width / 2
                )
            elif xmon == self.xmons[-1]:
                end = DPoint(
                    squid.origin.x, xmon.center.y - xmon.cpw_r.width / 2
                )
            else:
                end = xmon.cpw_b.end
            end += DPoint(0, self.dc_cont_clearance)

            top_rect2 = CPW(
                start=squid.ph_el_conn_pad.start +
                      DPoint(0, squid.pad_top.r + self.dc_cont_ph_ext_y),
                end=end,
                width=2 * (squid.pad_top.r + self.dc_cont_ph_ext_x),
                gap=0
            )

            # Rectangle to cut for top DC contact pad
            rec_top = CPW(
                start=squid.ph_el_conn_pad.start + DPoint(
                    0, -self.dc_cont_cut_clearance
                ),
                end=squid.ph_el_conn_pad.end,
                width=0,
                gap=self.dc_cont_cut_width / 2
            )
            rec_top.place(self.region_ph)
            test_ph_cut |= rec_top.empty_region

            test_samples_ph_cut.append(test_ph_cut)

            self.region_el2.merge()

            self.el_dc_contacts.append(
                [top_rect1, top_rect2] + [None] * 4
            )

            if hasattr(squid, "bot_dc_flux_line_right") and (
                    squid.bot_dc_flux_line_right is not None):
                right_bottom = list(
                    squid.bot_dc_flux_line_right.primitives.values()
                )[0]
                bot_right_shape1 = CPW(
                    start=DPoint(right_bottom.start.x, fl_line.end.y) +
                          DPoint(
                              0,
                              -self.dc_cont_clearance
                          ),
                    end=right_bottom.start,
                    width=right_bottom.width - 2 * self.dc_cont_clearance,
                    gap=0
                )

                bot_right_shape2 = CPW(
                    start=DPoint(right_bottom.start.x, fl_line.end.y) +
                          DPoint(
                              0,
                              -self.dc_cont_clearance
                          ),
                    end=right_bottom.start + DPoint(0,
                                                    -self.dc_cont_ph_ext_y),
                    width=right_bottom.width + 2 * self.dc_cont_ph_ext_x,
                    gap=0
                )
                self.el_dc_contacts[-1][2] = bot_right_shape1
                self.el_dc_contacts[-1][3] = bot_right_shape2

                # Rectangle for bottom right DC contact pad
                right_bot = CPW(
                    start=DPoint(right_bottom.start.x, fl_line.end.y) +
                          DPoint(
                              0, self.cross_gnd_gap_x
                          ),
                    end=right_bottom.start + DPoint(
                        0, self.dc_cont_cut_clearance
                    ),
                    width=0,
                    gap=self.dc_cont_cut_width / 2
                )
                right_bot.place(self.region_ph)
                test_ph_cut |= right_bot.empty_region
            if hasattr(squid, "bot_dc_flux_line_left") and (
                    squid.bot_dc_flux_line_left is not None):
                left_bottom = list(
                    squid.bot_dc_flux_line_left.primitives.values()
                )[0]
                bot_left_shape1 = CPW(
                    start=DPoint(left_bottom.end.x,
                                 fl_line.end.y) + DPoint(0,
                                                                 -self.dc_cont_clearance),
                    end=left_bottom.start,
                    width=left_bottom.width - 2 * self.dc_cont_clearance,
                    gap=0
                )

                bot_left_shape2 = CPW(
                    start=DPoint(left_bottom.end.x,
                                 fl_line.end.y) + DPoint(0,
                                                                 -self.dc_cont_clearance),
                    end=left_bottom.start + DPoint(0,
                                                   -self.dc_cont_ph_ext_y),
                    width=left_bottom.width + 2 * self.dc_cont_ph_ext_x,
                    gap=0
                )

                self.el_dc_contacts[-1][4] = bot_left_shape1
                self.el_dc_contacts[-1][5] = bot_left_shape2

                # Rectangle for bottom left DC contact pad
                left_bot = CPW(
                    start=left_bottom.end + DPoint(
                        0, self.cross_gnd_gap_x / 6
                    ),
                    end=left_bottom.start + DPoint(
                        0, self.dc_cont_cut_clearance
                    ),
                    width=0,
                    gap=self.dc_cont_cut_width / 2
                )
                left_bot.place(self.region_ph)
                test_ph_cut |= left_bot.empty_region

            for contact in self.el_dc_contacts[-1]:
                if contact is not None:
                    contact.place(self.region_el2)

            # DC contacts has to have intersection with empty
            # layer in photo litography. This is needed in order
            # to ensure that first e-beam layer does not
            # broke at the step between substrate and
            # photolytography polygons.
            # Following rectangle pads are cutted from photo region
            # to ensure DC contacts are covering aforementioned level step.

        test_samples_ph_cut: List[Region] = []
        for squid, test_pads in zip(self.test_squids,
                                    self.test_squids_pads):

            test_ph_cut = Region()
            self.el_dc_contacts.append([None] * 6)
            # dc contact pad has to be completely
            # inside union of both  e-beam and photo deposed
            # metal regions.
            # `self.dc_cont_clearance` represents minimum distance
            # from dc contact pad`s perimeter to the perimeter of the
            # e-beam and photo-deposed metal perimeter.

            top_rect1 = CPW(
                start=squid.pad_top.center,
                end=squid.ph_el_conn_pad.end + DPoint(
                    0, self.dc_cont_clearance
                ),
                width=squid.ph_el_conn_pad.width -
                      2 * self.dc_cont_clearance,
                gap=0
            )

            upper_polygon_reg = test_pads.top_rec.metal_region
            upper_polygon_bbox = upper_polygon_reg.bbox()
            end = DPoint(squid.origin.x, upper_polygon_bbox.bottom)
            end += DPoint(0, self.dc_cont_clearance)

            # rectangle that covers cut and photolitography
            top_rect2 = CPW(
                start=squid.ph_el_conn_pad.start +
                      DPoint(0, squid.pad_top.r + self.dc_cont_ph_ext_y),
                end=end,
                width=2 * (squid.pad_top.r + self.dc_cont_ph_ext_x),
                gap=0
            )

            # Rectangle to cut for top DC contact pad
            rec_top = CPW(
                start=squid.ph_el_conn_pad.start + DPoint(
                    0, -self.dc_cont_cut_clearance
                ),
                end=squid.ph_el_conn_pad.end,
                width=0,
                gap=self.dc_cont_cut_width / 2
            )
            rec_top.place(self.region_ph)
            test_ph_cut |= rec_top.empty_region

            test_samples_ph_cut.append(test_ph_cut)

            self.region_el2.merge()

            self.el_dc_contacts[-1][0] = top_rect1
            self.el_dc_contacts[-1][1] = top_rect2

            bottom_polygon_reg = test_pads.bot_rec.metal_region
            bottom_polygon_bbox = bottom_polygon_reg.bbox()

            if hasattr(squid, "bot_dc_flux_line_right") and (
                    squid.bot_dc_flux_line_right is not None):
                right_bottom = list(
                    squid.bot_dc_flux_line_right.primitives.values()
                )[0]

                # covers e-beam - photo metal height jump. Extends into
                # e-beam polygons
                bot_right_shape1 = CPW(
                    start=DPoint(right_bottom.start.x,
                                 bottom_polygon_bbox.top) +
                          DPoint(
                              0,
                              -self.dc_cont_clearance
                          ),
                    end=right_bottom.start,
                    width=right_bottom.width - 2 * self.dc_cont_clearance,
                    gap=0
                )

                # covers photo metal height jump. Extends into
                # photolytography polygons.
                bot_right_shape2 = CPW(
                    start=DPoint(right_bottom.start.x,
                                 bottom_polygon_bbox.top) +
                          DPoint(
                              0,
                              -self.dc_cont_clearance
                          ),
                    end=right_bottom.start + DPoint(0,
                                                    -self.dc_cont_ph_ext_y),
                    width=right_bottom.width + 2 * self.dc_cont_ph_ext_x,
                    gap=0
                )
                self.el_dc_contacts[-1][2] = bot_right_shape1
                self.el_dc_contacts[-1][3] = bot_right_shape2

                # Rectangle for bottom right DC contact pad
                right_bot = CPW(
                    start=DPoint(right_bottom.start.x,
                                 bottom_polygon_bbox.top) +
                          DPoint(
                              0, self.cross_gnd_gap_x
                          ),
                    end=right_bottom.start + DPoint(
                        0, self.dc_cont_cut_clearance
                    ),
                    width=0,
                    gap=self.dc_cont_cut_width / 2
                )
                right_bot.place(self.region_ph)
                test_ph_cut |= right_bot.empty_region
            if hasattr(squid, "bot_dc_flux_line_left") and (
                    squid.bot_dc_flux_line_left is not None):
                left_bottom = list(
                    squid.bot_dc_flux_line_left.primitives.values()
                )[0]
                bot_left_shape1 = CPW(
                    start=
                    DPoint(left_bottom.end.x, bottom_polygon_bbox.top) + \
                    DPoint(0, -self.dc_cont_clearance),
                    end=left_bottom.start,
                    width=left_bottom.width - 2 * self.dc_cont_clearance,
                    gap=0
                )

                bot_left_shape2 = CPW(
                    start=
                    DPoint(left_bottom.end.x, bottom_polygon_bbox.top) + \
                    DPoint(0, -self.dc_cont_clearance),
                    end=left_bottom.start + DPoint(0,
                                                   -self.dc_cont_ph_ext_y),
                    width=left_bottom.width + 2 * self.dc_cont_ph_ext_x,
                    gap=0
                )

                self.el_dc_contacts[-1][4] = bot_left_shape1
                self.el_dc_contacts[-1][5] = bot_left_shape2

                # Rectangle for bottom left DC contact pad
                left_bot = CPW(
                    start=left_bottom.end + DPoint(
                        0, self.cross_gnd_gap_x / 6
                    ),
                    end=left_bottom.start + DPoint(
                        0, self.dc_cont_cut_clearance
                    ),
                    width=0,
                    gap=self.dc_cont_cut_width / 2
                )
                left_bot.place(self.region_ph)

            for contact in self.el_dc_contacts[-1]:
                if contact is not None:
                    contact.place(self.region_el2)

    def draw_el_protection(self):
        protection_a = 300e3
        for squid in (self.squids + self.test_squids):
            self.region_el_protection.insert(
                pya.Box().from_dbox(
                    pya.DBox(
                        squid.origin - 0.5 * DVector(protection_a,
                                                     protection_a),
                        squid.origin + 0.5 * DVector(protection_a,
                                                     protection_a)
                    )
                )
            )

    def draw_photo_el_marks(self):
        marks_centers = [
            DPoint(1e6, 9e6), DPoint(1e6, 1e6),
            DPoint(9e6, 1e6), DPoint(9e6, 9e6),
            DPoint(8e6, 4e6), DPoint(1e6, 6e6)
        ]
        for mark_center in marks_centers:
            self.marks.append(
                MarkBolgar(mark_center)
            )
            self.marks[-1].place(self.region_ph)

    def draw_bridges(self):
        bridges_step = 130e3
        fl_bridges_step = 130e3

        # for resonators
        for resonator in self.resonators:
            for name, res_primitive in resonator.primitives.items():
                if "coil" in name:
                    subprimitives = res_primitive.primitives
                    for primitive_name, primitive in subprimitives.items():
                        # place bridges only at arcs of coils
                        # but not on linear segments
                        if "arc" in primitive_name:
                            Bridge1.bridgify_CPW(
                                primitive, bridges_step,
                                dest=self.region_bridges1,
                                dest2=self.region_bridges2
                            )
                    continue
                elif "fork" in name:  # skip fork primitives
                    continue
                else:
                    # bridgify everything else except "arc1"
                    # resonator.primitives["arc1"] is arc that connects
                    # L_coupling with long vertical line for
                    # `EMResonatorTL3QbitWormRLTailXmonFork`
                    if name == "arc1":
                        continue
                    Bridge1.bridgify_CPW(
                        res_primitive, bridges_step,
                        dest=self.region_bridges1,
                        dest2=self.region_bridges2
                    )

        # for contact wires
        for key, val in self.__dict__.items():
            if "cpwrl_md" in key:
                Bridge1.bridgify_CPW(
                    val, bridges_step,
                    dest=self.region_bridges1, dest2=self.region_bridges2,
                    avoid_points=[squid.origin for squid in self.squids],
                    avoid_distance=200e3
                )
            elif "cpwrl_fl" in key:
                Bridge1.bridgify_CPW(
                    val, fl_bridges_step,
                    dest=self.region_bridges1, dest2=self.region_bridges2,
                    avoid_points=[squid.origin for squid in self.squids],
                    avoid_distance=400e3
                )

        for cpw_fl in self.cpw_fl_lines:
            bridge_center1 = cpw_fl.end + DVector(0, -200e3)
            br = Bridge1(center=bridge_center1, trans_in=Trans.R90)
            br.place(dest=self.region_bridges1, region_name="bridges_1")
            br.place(dest=self.region_bridges2, region_name="bridges_2")

        # for readout waveguide
        bridgified_primitives_idxs = list(range(2))
        bridgified_primitives_idxs += list(
            range(2, 2 * (len(self.resonators) + 1) + 1, 2))
        bridgified_primitives_idxs += list(range(
            2 * (len(self.resonators) + 1) + 1,
            len(self.cpwrl_ro_line.primitives.values()))
        )
        for idx, primitive in enumerate(
                self.cpwrl_ro_line.primitives.values()):
            if idx in bridgified_primitives_idxs:
                Bridge1.bridgify_CPW(
                    primitive, bridges_step,
                    dest=self.region_bridges1, dest2=self.region_bridges2
                )

    def draw_pinning_holes(self):
        selection_region = Region(
            pya.Box(Point(100e3, 100e3), Point(101e3, 101e3))
        )
        tmp_ph = self.region_ph.dup()
        other_regs = tmp_ph.select_not_interacting(selection_region)
        reg_to_fill = self.region_ph.select_interacting(selection_region)
        filled_reg = fill_holes(reg_to_fill, d=40e3, width=15e3,
                                height=15e3)

        self.region_ph = filled_reg + other_regs

    def extend_photo_overetching(self):
        tmp_reg = Region()
        ep = pya.EdgeProcessor()
        for poly in self.region_ph.each():
            tmp_reg.insert(
                ep.simple_merge_p2p(
                    [
                        poly.sized(
                            FABRICATION.OVERETCHING,
                            FABRICATION.OVERETCHING,
                            2
                        )
                    ],
                    False,
                    False,
                    1
                )
            )
        self.region_ph = tmp_reg

    # TODO: add layer or region arguments to the functions wich end with "..._in_layers()"
    def resolve_holes(self):
        for reg in (
                self.region_ph, self.region_bridges1, self.region_bridges2,
                self.region_el, self.region_el2,
                self.region_el_protection):
            tmp_reg = Region()
            for poly in reg:
                tmp_reg.insert(poly.resolved_holes())
            reg.clear()
            reg |= tmp_reg

        # TODO: the following code is not working (region_bridges's polygons remain the same)
        # for poly in chain(self.region_bridges2):
        #     poly.resolve_holes()

    def split_polygons_in_layers(self, max_pts=200):
        self.region_ph = split_polygons(self.region_ph, max_pts)
        self.region_bridges2 = split_polygons(self.region_bridges2,
                                              max_pts)
        for poly in self.region_ph:
            if poly.num_points() > max_pts:
                print("exists photo")
        for poly in self.region_ph:
            if poly.num_points() > max_pts:
                print("exists bridge2")

    def get_resonator_length(self, res_idx):
        resonator = self.resonators[res_idx]
        res_length = resonator.L_coupling


def simulate_resonators_f_and_Q():
    freqs_span_corase = 1.0  # GHz
    corase_only = False
    freqs_span_fine = 0.050
    dl_list = [15e3, 0e3, -15e3]
    # dl_list = [0e3]
    from itertools import product

    for dl, resonator_idx in list(product(
            dl_list,
            range(5)
    )):
        fine_resonance_success = False
        freqs_span = freqs_span_corase

        design = Design5Q("testScript")
        design.L1_list = [L1 + dl for L1 in design.L1_list]
        design.draw_for_res_f_and_Q_sim(resonator_idx)
        estimated_freq = \
            design.resonators[resonator_idx].get_approx_frequency(
                refractive_index=np.sqrt(6.26423)
            )
        print("start drawing")
        print(estimated_freq)

        crop_box = (
                design.resonators[resonator_idx].metal_region +
                design.resonators[resonator_idx].empty_region +
                design.xmons[resonator_idx].metal_region +
                design.xmons[resonator_idx].empty_region
        ).bbox()

        # center of the readout CPW
        crop_box.top += -design.Z_res.b / 2 + design.to_line_list[
            resonator_idx] + design.Z0.b / 2
        box_extension = 100e3
        crop_box.bottom -= box_extension
        crop_box.top += box_extension
        crop_box.left -= box_extension
        crop_box.right += box_extension

        ### MESH CALCULATION SECTION START ###
        arr1 = np.round(np.array(
            design.to_line_list) - design.Z0.b / 2 - design.Z_res.b / 2)
        arr2 = np.array([box_extension, design.Z0.gap, design.Z0.width,
                         design.Z_res.width, design.Z_res.gap])
        arr = np.hstack((arr1, arr2))
        resolution_dy = np.gcd.reduce(arr.astype(int))
        # print(arr)
        # print(resolution_dy)
        # resolution_dy = 8e3
        resolution_dx = 2e3

        # cut part of the ground plane due to rectangular mesh in Sonnet
        crop_box.bottom = crop_box.bottom - int(crop_box.height()%resolution_dy)
        print(crop_box.top, " ", crop_box.bottom)
        print(crop_box.height()/resolution_dy)
        ### MESH CALCULATION SECTION END ###

        design.crop(crop_box, region=design.region_ph)

        design.sonnet_ports = [
            DPoint(crop_box.left,
                   crop_box.top - box_extension - design.Z0.b / 2),
            DPoint(crop_box.right,
                   crop_box.top - box_extension - design.Z0.b / 2)
        ]

        # transforming cropped box to the origin
        dr = DPoint(0, 0) - crop_box.p1
        design.transform_region(
            design.region_ph,
            DTrans(dr.x, dr.y),
            trans_ports=True
        )

        # transfer design`s regions shapes to the corresponding layers in layout
        design.show()
        # show layout in UI window
        design.lv.zoom_fit()

        import os
        project_dir = os.path.dirname(__file__)
        design.layout.write(
            os.path.join(project_dir, f"res_f_Q_{resonator_idx}_{dl}_um.gds")
        )

        ### RESONANCE FINDING SECTION START ###
        while not fine_resonance_success:
            # fine_resonance_success = True  # NOTE: FOR DEBUG
            ### SIMULATION SECTION START ###
            ml_terminal = SonnetLab()
            # print("starting connection...")
            from sonnetSim.cMD import CMD

            ml_terminal._send(CMD.SAY_HELLO)
            ml_terminal.clear()
            simBox = SimulationBox(
                crop_box.width(), crop_box.height(),
                crop_box.width() / resolution_dx,
                crop_box.height() / resolution_dy
            )

            # if freqs_span == freqs_span_corase:
            ml_terminal.set_boxProps(simBox)
            # print("sending cell and layer")
            from sonnetSim.pORT_TYPES import PORT_TYPES

            ports = [
                SonnetPort(design.sonnet_ports[0], PORT_TYPES.BOX_WALL),
                SonnetPort(design.sonnet_ports[1], PORT_TYPES.BOX_WALL)
            ]
            ml_terminal.set_ports(ports)
            ml_terminal.send_polygons(design.cell, design.layer_ph)
            ml_terminal.set_ABS_sweep(estimated_freq - freqs_span / 2,
                                      estimated_freq + freqs_span / 2)
            print(f"simulating...{resonator_idx}")
            result_path = ml_terminal.start_simulation(wait=True)
            ml_terminal.release()

            """
            intended to be working ONLY IF:
            s12 is monotonically increasing or decreasing over the chosen frequency band.
            That generally holds true for circuits with single resonator.
            """
            with open(result_path.decode('ascii'), "r",
                      newline='') as file:
                # exctracting s-parameters in csv format
                # though we do not have csv module
                rows = [row.split(',') for row in
                        list(file.readlines())[8:]]
                freqs = [float(row[0]) for row in rows]  # rows in GHz
                df = freqs[1] - freqs[0]  # frequency error
                s12_list = [float(row[3]) + 1j * float(row[4]) for row in
                            rows]
                s12_abs_list = [abs(s12) for s12 in s12_list]
                min_freq_idx, min_s21_abs = min(enumerate(s12_abs_list),
                                                key=lambda x: x[1])
                min_freq = freqs[min_freq_idx]
                min_freq_idx = len(s12_abs_list) / 2  # Note: FOR DEBUG

            # processing the results
            if min_freq_idx == 0:
                # local minimum is located to the left of current interval
                # => shift interval to the left and try again
                derivative = (s12_list[1] - s12_list[0]) / df
                second_derivative = (s12_list[2] - 2 * s12_list[1] +
                                     s12_list[0]) / df ** 2
                print('resonance located the left of the current interval')
                # try adjacent interval to the left
                estimated_freq -= freqs_span
                continue
            elif min_freq_idx == (len(freqs) - 1):
                # local minimum is located to the right of current interval
                # => shift interval to the right and try again
                derivative = (s12_list[-1] - s12_list[-2]) / df
                second_derivative = (s12_list[-1] - 2 * s12_list[-2] +
                                     s12_list[-3]) / df ** 2
                print(
                    'resonance located the right of the current interval')
                # try adjacent interval to the right
                estimated_freq += freqs_span
                continue
            else:
                # local minimum is within current interval
                print(f"fr = {min_freq:3.5} GHz,  fr_err = {df:.5}")
                estimated_freq = min_freq
                if freqs_span == freqs_span_corase:
                    if corase_only:
                        # terminate simulation after corase simulation
                        fine_resonance_success = True
                    else:
                        # go to fine approximation step
                        freqs_span = freqs_span_fine
                        continue
                elif freqs_span == freqs_span_fine:
                    # fine approximation ended, go to saving the result
                    fine_resonance_success = True  # breaking frequency locating cycle condition is True

            # unreachable code:
            # TODO: add approximation of the resonance if minimum is nonlocal during corase approximation
            # fr_approx = (2*derivative/second_derivative) + min_freq
            # B = -4*derivative**3/second_derivative**2
            # A = min_freq - 2*derivative**2/second_derivative
            # print(f"fr = {min_freq:3.3} GHz,  fr_err = not implemented(")
            ### RESONANCE FINDING SECTION END  ###

            ### RESULT SAVING SECTION START ###
            import shutil
            import os
            import csv

            # geometry parameters gathering
            res_params = design.resonators[
                resonator_idx].get_geometry_params_dict(prefix="worm_")
            Z0_params = design.Z0.get_geometry_params_dict(
                prefix="S21Line_")

            from collections import OrderedDict

            all_params = OrderedDict(
                itertools.chain(
                    res_params.items(),
                    Z0_params.items(),
                    {
                        "to_line, um": design.to_line_list[
                                           resonator_idx] / 1e3,
                        "filename": None,
                        "resonator_idx": resonator_idx
                    }.items()
                )
            )

            # creating directory with simulation results
            results_dirname = "resonators_S21"
            results_dirpath = os.path.join(project_dir, results_dirname)

            output_metaFile_path = os.path.join(
                results_dirpath,
                "resonator_waveguide_Q_freq_meta.csv"
            )
            try:
                # creating directory
                os.mkdir(results_dirpath)
            except FileExistsError:
                # directory already exists
                with open(output_metaFile_path, "r+",
                          newline='') as csv_file:
                    reader = csv.reader(csv_file)
                    existing_entries_n = len(list(reader))
                    all_params["filename"] = "result_" + str(
                        existing_entries_n) + ".csv"

                    writer = csv.writer(csv_file)
                    # append new values row to file
                    writer.writerow(list(all_params.values()))
            else:
                '''
                    Directory did not exist and has been created sucessfully.
                    So we create fresh meta-file.
                    Meta-file contain simulation parameters and corresponding
                    S-params filename that is located in this directory
                '''
                with open(output_metaFile_path, "w+", newline='') as csv_file:
                    writer = csv.writer(csv_file)
                    # create header of the file
                    writer.writerow(list(all_params.keys()))
                    # add first parameters row
                    reader = csv.reader(csv_file)
                    existing_entries_n = len(list(reader))
                    all_params["filename"] = "result_1.csv"
                    writer.writerow(list(all_params.values()))
            finally:
                # copy result from sonnet folder and rename it accordingly
                shutil.copy(
                    result_path.decode("ascii"),
                    os.path.join(results_dirpath, all_params["filename"])
                )
            ### RESULT SAVING SECTION END ###


def simulate_Cqr():
    resolution_dx = 1e3
    resolution_dy = 1e3
    dl_list = [10e3, 0, -10e3]
    # dl_list = [0e3]
    from itertools import product

    for dl, res_idx in list(
            product(
                dl_list, range(5)
        )
    ):
        ### DRAWING SECTION START ###
        design = Design5Q("testScript")
        design.fork_y_spans = [fork_y_span + dl for fork_y_span in design.fork_y_spans]
        design.draw_for_Cqr_simulation(res_idx=res_idx)

        worm = design.resonators[res_idx]
        xmonCross = design.xmons[res_idx]
        worm_start = list(worm.primitives.values())[0].start

        # draw open end at the resonators start
        p1 = worm_start - DVector(design.Z_res.b / 2, 0)
        rec = Rectangle(p1, design.Z_res.b, design.Z_res.b / 2, inverse=True)
        rec.place(design.region_ph)

        if worm_start.x < xmonCross.center.x:
            dr = (worm_start - xmonCross.cpw_r.end)
        else:
            dr = (worm_start - xmonCross.cpw_l.end)
        dr.x = abs(dr.x)
        dr.y = abs(dr.y)

        box_side_x = 8 * xmonCross.sideX_length
        box_side_y = 8 * xmonCross.sideY_length
        dv = DVector(box_side_x / 2, box_side_y / 2)

        crop_box = pya.Box().from_dbox(pya.Box(
            xmonCross.center + dv,
            xmonCross.center + (-1) * dv
        ))
        design.crop(crop_box)
        dr = DPoint(0, 0) - crop_box.p1

        # finding the furthest edge of cropped resonator`s central line polygon
        # sonnet port will be attached to this edge
        reg1 = worm.metal_region & Region(crop_box)
        reg1.merge()
        max_distance = 0
        port_pt = None
        for poly in reg1.each():
            for edge in poly.each_edge():
                edge_center = (edge.p1 + edge.p2) / 2
                dp = edge_center - xmonCross.cpw_b.end
                d = max(abs(dp.x),abs(dp.y))
                if d > max_distance:
                    max_distance = d
                    port_pt = edge_center
        design.sonnet_ports.append(port_pt)
        design.sonnet_ports.append(xmonCross.cpw_b.end)

        design.transform_region(design.region_ph, DTrans(dr.x, dr.y), trans_ports=True)

        design.show()
        design.lv.zoom_fit()
        ### DRAWING SECTION END ###

        ### SIMULATION SECTION START ###
        ml_terminal = SonnetLab()
        # print("starting connection...")
        from sonnetSim.cMD import CMD

        ml_terminal._send(CMD.SAY_HELLO)
        ml_terminal.clear()
        simBox = SimulationBox(
            crop_box.width(),
            crop_box.height(),
            crop_box.width() / resolution_dx,
            crop_box.height() / resolution_dy
        )

        ml_terminal.set_boxProps(simBox)
        # print("sending cell and layer")
        from sonnetSim.pORT_TYPES import PORT_TYPES

        ports = [
            SonnetPort(design.sonnet_ports[0], PORT_TYPES.AUTOGROUNDED),
            SonnetPort(design.sonnet_ports[1], PORT_TYPES.AUTOGROUNDED)
        ]
        # for sp in ports:
        #     print(sp.point)
        ml_terminal.set_ports(ports)

        ml_terminal.send_polygons(design.cell, design.layer_ph)
        ml_terminal.set_linspace_sweep(0.01, 0.01, 1)
        print("simulating...")
        result_path = ml_terminal.start_simulation(wait=True)
        ml_terminal.release()

        ### SIMULATION SECTION END ###

        import shutil
        import os
        import csv

        project_dir = os.path.dirname(__file__)

        ### CALCULATE C_QR CAPACITANCE SECTION START ###
        C12 = None
        with open(result_path.decode("ascii"), "r") as csv_file:
            data_rows = list(csv.reader(csv_file))
            ports_imps_row = data_rows[6]
            R = float(ports_imps_row[0].split(' ')[1])
            data_row = data_rows[8]
            freq0 = float(data_row[0])

            s = [[0, 0], [0, 0]]  # s-matrix
            # print(data_row)
            for i in range(0, 2):
                for j in range(0, 2):
                    s[i][j] = complex(float(data_row[1 + 2 * (i * 2 + j)]), float(data_row[1 + 2 * (i * 2 + j) + 1]))
            import math

            y11 = 1 / R * (1 - s[0][0]) / (1 + s[0][0])
            C1 = -1e15 / (2 * math.pi * freq0 * 1e9 * (1 / y11).imag)
            # formula taken from https://en.wikipedia.org/wiki/Admittance_parameters#Two_port
            delta = (1 + s[0][0]) * (1 + s[1][1]) - s[0][1] * s[1][0]
            y21 = -2 * s[1][0] / delta * 1 / R
            C12 = 1e15 / (2 * math.pi * freq0 * 1e9 * (1 / y21).imag)

        print(design.fork_y_spans[res_idx] / 1e3, design.xmon_dys_Cg_coupling[res_idx] / 1e3, C12, C1)
        ### CALCULATE C_QR CAPACITANCE SECTION START ###

        ### SAVING REUSLTS SECTION START ###
        design.layout.write(
            os.path.join(project_dir, f"Cqr_{res_idx}_{dl}_um.gds")
        )
        output_filepath = os.path.join(project_dir, "Xmon_resonator_Cqr_results.csv")
        if os.path.exists(output_filepath):
            # append data to file
            with open(output_filepath, "a", newline='') as csv_file:
                writer = csv.writer(csv_file)
                writer.writerow(
                    [res_idx, design.fork_y_spans[res_idx] / 1e3, C12, C1]
                )
        else:
            # create file, add header, append data
            with open(output_filepath, "w", newline='') as csv_file:
                writer = csv.writer(csv_file)
                # create header of the file
                writer.writerow(
                    ["res_idx", "fork_y_span, um", "C12, fF", "C1, fF"])
                writer.writerow(
                    [res_idx, design.fork_y_spans[res_idx] / 1e3, C12, C1]
                )

        ### SAVING REUSLTS SECTION END ###


if __name__ == "__main__":
<<<<<<< HEAD
    # simulate_resonators()
    design = Design5Q("testScript")
    design.draw()
    design.show()
=======
    # simulate_resonators_f_and_Q()
    simulate_Cqr()
    # design = Design5Q("testScript")
    # design.draw()
    # design.show()
>>>>>>> a020ee46
<|MERGE_RESOLUTION|>--- conflicted
+++ resolved
@@ -323,26 +323,6 @@
         '''
         self.create_resonator_objects()
         self.draw_readout_waveguide()
-<<<<<<< HEAD
-        self.draw_xmons_and_resonators(res_idx)
-
-        self.draw_josephson_loops()
-        #
-        self.draw_microwave_drvie_lines()
-        self.draw_flux_control_lines()
-        #
-        self.draw_test_structures()
-        # self.draw_el_dc_contacts()
-        # self.draw_el_protection()
-        #
-        self.draw_photo_el_marks()
-        self.draw_bridges()
-        self.draw_pinning_holes()
-        # self.extend_photo_overetching()
-        # self.inverse_destination(self.region_ph)
-        # self.resolve_holes()  # convert to gds acceptable polygons (without inner holes)
-        # self.split_polygons_in_layers(max_pts=180)
-=======
         self.draw_xmons_and_resonators()
 
         self.draw_josephson_loops()
@@ -424,8 +404,6 @@
         '''
         self.create_resonator_objects()
         self.draw_xmons_and_resonators(res_idx=res_idx)
-
->>>>>>> a020ee46
 
     def _transfer_regs2cell(self):
         # this too methods assumes that all previous drawing
@@ -1967,15 +1945,8 @@
 
 
 if __name__ == "__main__":
-<<<<<<< HEAD
-    # simulate_resonators()
     design = Design5Q("testScript")
     design.draw()
     design.show()
-=======
     # simulate_resonators_f_and_Q()
-    simulate_Cqr()
-    # design = Design5Q("testScript")
-    # design.draw()
-    # design.show()
->>>>>>> a020ee46
+    # simulate_Cqr()