import pya
from math import pi
from pya import DPoint,DSimplePolygon,SimplePolygon
from pya import Trans,DTrans,DVector,DPath

from ClassLib.BaseClasses import Element_Base, Complex_Base
from ClassLib.Shapes import Circle, Kolbaska
from ClassLib.Coplanars import CPWParameters, CPW, CPW_RL_Path

<<<<<<< HEAD
class Squid(Complex_Base):
=======
from collections import namedtuple

SquidParams = namedtuple("SquidParams", "pad_side pad_r pads_distance p_ext_width p_ext_r sq_len sq_area j_width low_lead_w b_ext j_length n bridge")
AsymSquidParams = namedtuple("AsymSquidParams", "pad_side pad_r pads_distance p_ext_width p_ext_r sq_len sq_area j_width_1 j_width_2 low_lead_w b_ext j_length n bridge")

class AsymSquid(Complex_Base):
    '''
    Class to draw a symmetrical squid with outer positioning of the junctions.

    The notation 'length' is the dimension along the line which connects the contact pads,
    'width' is for the perpendicular direction.

    Parameters:
        pad_side: float
            A length of the side of triangle pad.
        (??) pad_r: float
            The radius of round angle of the contact pad.
        pads_distance:
            The distance between triangle contact pads.
        p_ext_width: float
            The width of curved rectangle leads which connect triangle contact pads and junctions.
        p_ext_r: float
            The angle radius of the pad extension
        sq_len: float
            The length of the squid, along leads.
        sq_width: float
            The total area of the squid.
            (does not count the reduction of area due to shadow angle evaporation).
        j_width: float
            The width of the upper small leads (straight) and also a width of the junction
        low_lead_w: float
            The width of the lower small bended leads before bending
        b_ext: float
            The extension of bended leads after bending
        j_length: float
            The length of the jj and the width of bended parts of the lower leads.
        n: int
            The number of angle in regular polygon which serves as a large contact pad
        bridge: float
            The value of the gap between two parts of junction in the design
        trans_in: Trans
            Initial transformation
    '''
>>>>>>> 53565b27
    def __init__(self, origin, params, side=0, trans_in=None):
        '''
        Class to draw a symmetrical squid with outer positioning of the junctions.

        The notation 'length' is the dimension along the line which connects the contact pads,
        'width' is for the perpendicular direction.

        Parameters:
            pad_side: float
                A length of the side of triangle pad.
            pad_r: float
                The radius of round angle of the contact pad.
            pads_distance:
                The distance between triangle contact pads.
            p_ext_width: float
                The width of curved rectangle leads which connect triangle contact pads and junctions.
            p_ext_r: float
                The angle radius of the pad extension
            sq_len: float
                The length of the squid, along leads.
            sq_width: float
                The total area of the squid.
                (does not count the reduction of area due to shadow angle evaporation).
            j_width: float
                The width of the upper small leads (straight) and also a width of the junction
            low_lead_w: float
                The width of the lower small bended leads before bending
            b_ext: float
                The extension of bended leads after bending
            j_length: float
                The length of the jj and the width of bended parts of the lower leads
            n: int
                The number of angle in regular polygon which serves as a large contact pad
            bridge: float
                The value of the gap between two parts of junction in the design
            trans_in: Trans
                Initial transformation
            '''
        # To draw only a half of a squid use 'side'
        # side = -1 is left, 1 is right, 0 is both (default)
        self.params = params # See description of AsymSquidParams tuple and the comment above
        self.side = side
        super().__init__(origin, trans_in)

    def init_primitives(self):
        origin = DPoint(0,0)
        pars = self.params
        self._up_pad_center = origin + DVector(0, pars.pads_distance/2)
        self._down_pad_center = origin + DVector(0, -pars.pads_distance/2)
        self.primitives["pad_down"] = Circle(self._down_pad_center, pars.pad_side, n_pts=pars.n, offset_angle=pi/2)
        self.primitives["p_ext_down"] = Kolbaska(self._down_pad_center, origin + DVector(0, -pars.sq_len/2),
                                                pars.p_ext_width, pars.p_ext_r)
        self.primitives["pad_up"] = Circle(self._up_pad_center, pars.pad_side, n_pts=pars.n, offset_angle=-pi/2)
        self.primitives["p_ext_up"] = Kolbaska(self._up_pad_center, origin + DVector(0, pars.sq_len/2),
                                               pars.p_ext_width, pars.p_ext_r)
        if self.side == 0:
            self.init_half(origin, side=1) # right
            self.init_half(origin, side=-1) # left
        else:
            self.init_half(origin, side=self.side)

    def init_half(self, origin, side=-1):
        # side = -1 is left, 1 is right
        pars = self.params
        j_width = pars.j_width_1 if side < 0 else pars.j_width_2
        up_st_gap = pars.sq_area / (2*pars.sq_len)
        low_st_gap = up_st_gap + pars.low_lead_w * 2.5
        up_st_start_p = self.primitives["p_ext_up"].connections[1]
        low_st_start_p = self.primitives["p_ext_down"].connections[1]
        
        up_st_start = up_st_start_p + DVector(side * up_st_gap/2, 0)
        up_st_stop = origin + DVector(side * up_st_gap/2, pars.bridge/2 + j_width/4)
        low_st_start = low_st_start_p + DVector(side * low_st_gap/2, 0)
        low_st_stop = origin + DVector(side * (low_st_gap/2 - pars.b_ext), -pars.bridge/2)
        Z_low = CPWParameters(pars.j_length, 0)
        Z_low2 = CPWParameters(pars.low_lead_w, 0)
        len_ly = (low_st_stop - low_st_start).y - Z_low2.width/2
        len_lb = side * (low_st_start - low_st_stop).x - Z_low2.width/2

        suff = "_left" if side < 0 else "_right"
        self.primitives["upp_st" + suff] = Kolbaska(up_st_start, up_st_stop, j_width, j_width/4)
        self.primitives["upp_st_thick" + suff] = Kolbaska(up_st_start,up_st_stop + DPoint(0, 2*pars.bridge+pars.low_lead_w/2 - j_width/4), pars.low_lead_w, pars.low_lead_w/2)
        self.primitives["low_st" + suff] = CPW_RL_Path(low_st_start, 'LR', Z_low2, Z_low2.width/2,
                                                    [len_ly],[side * pi/2],trans_in = DTrans.R90)
        #self.primitives["low_st_jj" + suff] = CPW(Z_low.width, Z_low.gap, low_st_stop + DPoint(side * (pars.b_ext - Z_low2.width/2),\
        #                                         -pars.j_length/2), low_st_stop + DPoint(0, -pars.j_length/2))
        low_st_jj_start = low_st_stop + DPoint(side * (pars.b_ext - Z_low2.width/2), -pars.j_length/2)
        low_st_jj_stop = low_st_stop + DPoint(0, -pars.j_length/2)
        self.primitives["low_st_jj" + suff] = Kolbaska(low_st_jj_start, low_st_jj_stop, pars.j_length, pars.j_length/2)


class Squid(AsymSquid):
    '''
    Class to draw a symmetrical squid with outer positioning of the junctions.

    The notation 'length' is the dimension along the line which connects the contact pads,
    'width' is for the perpendicular direction.

    Parameters:
        pad_side: float
            A length of the side of triangle pad.
        (??) pad_r: float
            The radius of round angle of the contact pad.
        pads_distance:
            The distance between triangle contact pads.
        p_ext_width: float
            The width of curved rectangle leads which connect triangle contact pads and junctions.
        p_ext_r: float
            The angle radius of the pad extension
        sq_len: float
            The length of the squid, along leads.
        sq_width: float
            The total area of the squid.
            (does not count the reduction of area due to shadow angle evaporation).
        j_width: float
            The width of the upper small leads (straight) and also a width of the junction
        low_lead_w: float
            The width of the lower small bended leads before bending
        b_ext: float
            The extension of bended leads after bending
        j_length: float
            The length of the jj and the width of bended parts of the lower leads.
        n: int
            The number of angle in regular polygon which serves as a large contact pad
        bridge: float
            The value of the gap between two parts of junction in the design
        trans_in: Trans
            Initial transformation
    '''
    def __init__(self, origin, params, side=0, trans_in=None):
        # To draw only a half of a squid use 'side'
        # side = -1 is left, 1 is right, 0 is both (default)
        asymparams = AsymSquidParams(*params[:-3], *params[-2:])
        super().__init__(self, origin, asymparams, side, trans_in)

class Line_N_JJCross(Element_Base):
    def __init__( self, origin, params, trans_in=None  ):
        self.params = params
        self.a = params[0]
        self.b = params[1]
        self.jos1_b = params[2]
        self.jos1_a = params[3]
        self.f1 = params[4]
        self.d1 = params[5]
        self.jos2_b = params[6]
        self.jos2_a = params[7]
        self.f2 = params[8]
        self.d2 = params[9]
        self.w = params[10]

        self.poly1 = self._make_polygon( self.b, self.w, self.d1, self.f1,   self.d2 )

        super().__init__( origin, trans_in )

    def _make_polygon( self, length, w, d, f, overlapping ):
        polygon = DSimplePolygon
        p1 = DPoint(0,0)
        p2 = p1 + DPoint( length,0 )
        p3 = p2 + DPoint( 0, w )
        p4 = p3 - DPoint( overlapping,0 )
        p5 = p4 - DPoint( 0, d )
        p6 = p5 - DPoint( f,0 )
        p7 = p6 + DPoint( 0, d )
        p8 = p1 + DPoint( 0,w )

        polygon = DSimplePolygon( [p1,p2,p3,p4,p5,p6,p7,p8] )
        return polygon

    def init_regions( self ):
        self.metal_region.insert( SimplePolygon().from_dpoly( self.poly1 ) )<|MERGE_RESOLUTION|>--- conflicted
+++ resolved
@@ -7,9 +7,6 @@
 from ClassLib.Shapes import Circle, Kolbaska
 from ClassLib.Coplanars import CPWParameters, CPW, CPW_RL_Path
 
-<<<<<<< HEAD
-class Squid(Complex_Base):
-=======
 from collections import namedtuple
 
 SquidParams = namedtuple("SquidParams", "pad_side pad_r pads_distance p_ext_width p_ext_r sq_len sq_area j_width low_lead_w b_ext j_length n bridge")
@@ -53,50 +50,13 @@
         trans_in: Trans
             Initial transformation
     '''
->>>>>>> 53565b27
     def __init__(self, origin, params, side=0, trans_in=None):
-        '''
-        Class to draw a symmetrical squid with outer positioning of the junctions.
-
-        The notation 'length' is the dimension along the line which connects the contact pads,
-        'width' is for the perpendicular direction.
-
-        Parameters:
-            pad_side: float
-                A length of the side of triangle pad.
-            pad_r: float
-                The radius of round angle of the contact pad.
-            pads_distance:
-                The distance between triangle contact pads.
-            p_ext_width: float
-                The width of curved rectangle leads which connect triangle contact pads and junctions.
-            p_ext_r: float
-                The angle radius of the pad extension
-            sq_len: float
-                The length of the squid, along leads.
-            sq_width: float
-                The total area of the squid.
-                (does not count the reduction of area due to shadow angle evaporation).
-            j_width: float
-                The width of the upper small leads (straight) and also a width of the junction
-            low_lead_w: float
-                The width of the lower small bended leads before bending
-            b_ext: float
-                The extension of bended leads after bending
-            j_length: float
-                The length of the jj and the width of bended parts of the lower leads
-            n: int
-                The number of angle in regular polygon which serves as a large contact pad
-            bridge: float
-                The value of the gap between two parts of junction in the design
-            trans_in: Trans
-                Initial transformation
-            '''
         # To draw only a half of a squid use 'side'
         # side = -1 is left, 1 is right, 0 is both (default)
         self.params = params # See description of AsymSquidParams tuple and the comment above
         self.side = side
         super().__init__(origin, trans_in)
+
 
     def init_primitives(self):
         origin = DPoint(0,0)
