--- conflicted
+++ resolved
@@ -7,16 +7,12 @@
 from ClassLib.BaseClasses import Complex_Base
 from ClassLib.Capacitors import CWave, CWave2CPW
 from ClassLib.Coplanars import CPW
-from ClassLib.JosJ import Squid
+from ClassLib.JosJ import Squid, AsymSquid
 
-<<<<<<< HEAD
 
-class SFS_Csh_emb(Complex_Base):
-=======
 SPSparams = namedtuple("SPSparams", "r_out dr n_semiwaves s alpha r_curve n_pts_cwave Z1 d_alpha1 width1 gap1 Z2 d_alpha2 width2 gap2 n_pts_arcs")
 
 class SFS_Csh_emb( Complex_Base ):
->>>>>>> 53565b27
     """@brief: class represents a qubit for a single photon source
         @params:  DPoint origin - position of the center of a qubit
                         params - a dict or a list of parameters (len = 16),
@@ -122,13 +118,8 @@
         else:
             squid_trans_in = None
             p_squid = origin - DPoint(self.squid_pos * (self.r_out - 1.8 * self.dr), 0)
-<<<<<<< HEAD
-
-        self.squid = Squid(p_squid, self.squid_params, trans_in=squid_trans_in)
-=======
         
         self.squid = AsymSquid( p_squid, self.squid_params, trans_in=squid_trans_in )
->>>>>>> 53565b27
         self.primitives["qubit"] = self.squid
 
         self.connections = [Z1_end, Z2_end]
